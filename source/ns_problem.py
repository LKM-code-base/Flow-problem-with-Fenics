#!/usr/bin/env python3
# -*- coding: utf-8 -*-
from auxiliary_classes import EquationCoefficientHandler
from auxiliary_methods import extract_all_boundary_markers
import dolfin as dlfn
from bdf_time_stepping import BDFTimeStepping
import math
from ns_solver_base import VelocityBCType
from ns_solver_base import PressureBCType
from ns_solver_base import StationarySolverBase as StationarySolver
from ns_solver_base import InstationarySolverBase as InstationarySolver
import numpy as np
import os
from os import path


class ProblemBase:
    _suffix = ".xdmf"

    def __init__(self, main_dir=None):
        # set write and read directory
        if main_dir is None:
            self._main_dir = os.getcwd()
        else:  # pragma: no cover
            assert isinstance(main_dir, str)
            assert path.exist(main_dir)
            self._main_dir = main_dir
        self._results_dir = path.join(self._main_dir, "results")

    def _add_to_field_output(self, field):
        """
        Add the field to a list containing additional fields which are written
        to the xdmf file.
        """
        if not hasattr(self, "_additional_field_output"):
            self._additional_field_output = []
        self._additional_field_output.append(field)

    def _create_xdmf_file(self):

        # get filename
        fname = self._get_filename()
        assert fname.endswith(".xdmf")

        # create results directory
        assert hasattr(self, "_results_dir")
        if not path.exists(self._results_dir):
            os.makedirs(self._results_dir)

        self._xdmf_file = dlfn.XDMFFile(fname)
        self._xdmf_file.parameters["flush_output"] = True
        self._xdmf_file.parameters["functions_share_mesh"] = True
        self._xdmf_file.parameters["rewrite_function_mesh"] = False

    def _compute_vorticity(self):
        """
        Compute the vorticity, i.e., the curl of the velocity, and project the
        field to a suitable function space.
        """
        velocity = self._get_velocity()

        family = velocity.ufl_element().family()
        assert family == "Lagrange"
        degree = velocity.ufl_element().degree()
        assert degree > 0

        cell = self._mesh.ufl_cell()
        if self._space_dim == 2:
            elemOmega = dlfn.FiniteElement("DG", cell, degree - 1)
            Wh = dlfn.FunctionSpace(self._mesh, elemOmega)
            velocity_curl = dlfn.curl(velocity)
            vorticity = dlfn.project(velocity_curl, Wh)
            vorticity.rename("vorticity", "")
            return vorticity
        elif self._space_dim == 3:  # pragma: no cover
            elemOmega = dlfn.VectorElement("DG", cell, degree - 1)
            Wh = dlfn.FunctionSpace(self._mesh, elemOmega)
            vorticity = dlfn.project(velocity_curl, Wh)
            vorticity.rename("vorticity", "")
            return vorticity
        else:  # pragma: no cover
            raise RuntimeError()

    def _compute_pressure_gradient(self):
        """
        Returns the projection of the pressure gradient on a suitable function
        space of discontinuous Galerkin elements.
        """
        pressure = self._get_pressure()

        family = pressure.ufl_element().family()
        assert family == "Lagrange"
        degree = pressure.ufl_element().degree()
        assert degree >= 0

        cell = self._mesh.ufl_cell()
        elemGradP = dlfn.VectorElement("DG", cell, degree - 1)
        Wh = dlfn.FunctionSpace(self._mesh, elemGradP)
        pressure_gradient = dlfn.project(dlfn.grad(pressure), Wh)
        pressure_gradient.rename("pressure gradient", "")

        return pressure_gradient

    def _compute_stream_potential(self):
        """
        Computes the stream potential of the current velocity field. The stream
        potential or flow potential corresponds to the irrotional component of
        the velocity field. It is a projection of the actual velocity field
        onto the subspace of irrotional fields.
        """
        assert hasattr(self, "_mesh")
        assert hasattr(self, "_boundary_markers")

        velocity = self._get_velocity()

        # create suitable function space
        family = velocity.ufl_element().family()
        assert family == "Lagrange"
        degree = velocity.ufl_element().degree()
        assert degree > 0
        cell = self._mesh.ufl_cell()
        elemOmega = dlfn.FiniteElement("CG", cell, max(degree - 1, 1))
        Wh = dlfn.FunctionSpace(self._mesh, elemOmega)

        # test and trial functions
        phi = dlfn.TrialFunction(Wh)
        psi = dlfn.TestFunction(Wh)

        # volume element
        dV = dlfn.Measure("dx", domain=self._mesh)
        dA = dlfn.Measure("ds", domain=self._mesh, subdomain_data=self._boundary_markers)

        # TODO: Implement different boundary conditions
        # extract boundary conditions
        bc_map = self._get_boundary_conditions_map()
        assert VelocityBCType.no_slip in bc_map

        other_bndry_ids = extract_all_boundary_markers(self._mesh, self._boundary_markers)

        # apply homogeneous Dirichlet bcs on the potential where a no-slip
        # bc is applied on the velocity
        dirichlet_bcs = []
        for i in bc_map[VelocityBCType.no_slip]:
            bc_object = dlfn.DirichletBC(Wh, dlfn.Constant(0.0),
                                         self._boundary_markers, i)
            dirichlet_bcs.append(bc_object)
            # remove current boundary id from the list of all boundary ids
            other_bndry_ids.discard(i)

        # remove no-normal flux boundary ids from the list of all boundary ids
        if VelocityBCType.no_normal_flux in bc_map:
            for i in bc_map[VelocityBCType.no_normal_flux]:
                other_bndry_ids.discard(i)

        # normal vector
        normal = dlfn.FacetNormal(self._mesh)
        # weak forms
        lhs = dlfn.inner(dlfn.grad(phi), dlfn.grad(psi)) * dV
        rhs = dlfn.div(velocity) * psi * dV
        # apply Neumann boundary on the remaining part of the list of boundary
        # ids
        for i in other_bndry_ids:
            rhs += - dlfn.inner(normal, velocity) * psi * dA(i)

        # potential of the flow
        stream_potential = dlfn.Function(Wh)
        stream_potential.rename("velocity potential", "")

        # solve problem
        dlfn.solve(lhs == rhs, stream_potential, dirichlet_bcs)

        return stream_potential

    def _get_boundary_conditions_map(self, field="velocity"):
        """
        Returns a mapping relating the type of the boundary condition to the
        boundary identifiers where it is is applied.
        """
        assert isinstance(field, str)
        assert hasattr(self, "_bcs")

        if field == "velocity":
            BCType = VelocityBCType
        elif field.lower() == "pressure":
            BCType = PressureBCType
        else:  # pragma: no cover
            raise RuntimeError()

        bc_map = {}
        for bc_type, bc_bndry_id, _ in self._bcs:
            if bc_type not in BCType:
                continue
            if bc_type in bc_map:
                tmp = set(bc_map[bc_type])
                tmp.add(bc_bndry_id)
                bc_map[bc_type] = tuple(tmp)
            else:
                bc_map[bc_type] = (bc_bndry_id, )

        return bc_map

    def _get_filename(self):
        """
        Class method returning a filename for the given set of parameters.
        """
        # input check
        assert hasattr(self, "_problem_name")
        assert hasattr(self, "_coefficient_handler")

        problem_name = self._problem_name

        fname = problem_name
        fname += self._coefficient_handler.get_file_suffix()
        fname += self._suffix

        return path.join(self._results_dir, fname)

    def _get_pressure(self):
        """
        Returns the pressure field.
        """
        solver = self._get_solver()
        solution = solver.solution
        solution_components = solution.split()
        index = solver.field_association["pressure"]
        return solution_components[index]

    def _get_solver(self):  # pragma: no cover
        """
        Purely virtual method for getting the solver of the problem.
        """
        raise NotImplementedError("You are calling a purely virtual method.")

    def _get_velocity(self):
        """
        Returns the velocity field.
        """
        solver = self._get_solver()
        solution = solver.solution
        solution_components = solution.split()
        index = solver.field_association["velocity"]
        return solution_components[index]

    def _write_xdmf_file(self, current_time=0.0):
        """
        Write the output to an xdmf file. The solution and additional fields
        are output to the file.
        """
        assert isinstance(current_time, float)
        # create xdmf file
        if not hasattr(self, "_xdmf_file"):
            self._create_xdmf_file()
        # get solution
        solver = self._get_solver()
        solution = solver.solution
        # serialize
        solution_components = solution.split()
        for index, name in solver.sub_space_association.items():
            solution_components[index].rename(name, "")
            self._xdmf_file.write(solution_components[index], current_time)

        if hasattr(self, "_additional_field_output"):
            for field in self._additional_field_output:
                self._xdmf_file.write(field, current_time)

    def postprocess_solution(self):  # pragma: no cover
        """
        Virtual method for additional post-processing.
        """
        pass

    def setup_mesh(self):  # pragma: no cover
        """
        Purely virtual method for setting up the mesh of the problem.
        """
        raise NotImplementedError("You are calling a purely virtual method.")

    def set_boundary_conditions(self):  # pragma: no cover
        """
        Purely virtual method for specifying the boundary conditions of the
        problem.
        """
        pass

    def set_equation_coefficients(self):  # pragma: no cover
        """
        Sets up the dimensionless parameters of the model by creating an
        ``EquationCoefficientHandler`` object.
        """
        raise NotImplementedError("You are calling a purely virtual method.")

    def set_internal_constraints(self):  # pragma: no cover
        """
        Virtual method for specifying constraints on internal degrees of freedom
        of the problem.
        """
        pass

    def set_periodic_boundary_conditions(self):  # pragma: no cover
        """
        Virtual method for specifying periodic boundary conditions of the
        problem.
        """
        pass

    def set_body_force(self):  # pragma: no cover
        """
        Virtual method for specifying the body force of the problem.
        """
        pass

    def solve_problem(self):  # pragma: no cover
        """
        Purely virtual method for solving the problem.
        """
        raise NotImplementedError("You are calling a purely virtual method.")

    @property
    def space_dim(self):
        assert hasattr(self, "_space_dim")
        return self._space_dim

    def write_boundary_markers(self):
        """
        Write the boundary markers specified by the MeshFunction
        `_boundary_markers` to a pvd-file.
        """
        assert hasattr(self, "_boundary_markers")
        assert hasattr(self, "_problem_name")

        # create results directory
        assert hasattr(self, "_results_dir")
        if not path.exists(self._results_dir):
            os.makedirs(self._results_dir)

        problem_name = self._problem_name
        suffix = ".pvd"
        fname = problem_name + "_BoundaryMarkers"
        fname += suffix
        fname = path.join(self._results_dir, fname)

        dlfn.File(fname) << self._boundary_markers


class StationaryProblem(ProblemBase):
    """
    Class to simulate stationary fluid flow using the `StationaryNavierStokesSolver`.

    Parameters
    ----------
    main_dir: str (optional)
        Directory to save the results.
    tol: float (optional)
        Final tolerance .
    maxiter: int (optional)
        Maximum number of iterations in total.
    tol_picard: float (optional)
        Tolerance for the Picard iteration.
    maxiter_picard: int (optional)
        Maximum number of Picard iterations.
    """
    def __init__(self, main_dir=None, form_convective_term="standard",
                 tol=1e-10, maxiter=50, tol_picard=1e-2, maxiter_picard=10):
        """
        Constructor of the class.
        """
        super().__init__(main_dir)

        # input check
        assert isinstance(form_convective_term, str)
        assert all(isinstance(i, int) and i > 0 for i in (maxiter, maxiter_picard))
        assert all(isinstance(i, float) and i > 0.0 for i in (tol_picard, tol_picard))
        self._form_convective_term = form_convective_term
        # set numerical tolerances
        self._tol_picard = tol_picard
        self._maxiter_picard = maxiter_picard
        self._tol = tol
        self._maxiter = maxiter

        # setting discretization parameters
        # polynomial degree
        self._p_deg = 1
        # quadrature degree
        q_deg = self._p_deg + 2
        dlfn.parameters["form_compiler"]["quadrature_degree"] = q_deg

<<<<<<< HEAD
    def _get_filename(self):
        """
        Class method returning a filename for the given set of parameters.

        The method also updates the parameter file.

        Parameters
        ----------
        Re : float
            Kinetic Reynolds numbers.
        Fr : float (optional)
            Froude number.
        Ro : float (optional)
            Rossby number.
        suffix : str (optional)
            Opitonal filename extension.

        Returns
        ----------
        fname : str
            filename
        """
        # input check
        assert hasattr(self, "_Re")
        assert hasattr(self, "_problem_name")
        problem_name = self._problem_name

        fname = problem_name + "_Re" + "{0:01.4e}".format(self._Re)
        if hasattr(self, "_Fr") and self._Fr is not None:
            fname += "_Fr" + "{0:01.4e}".format(self._Fr)
        if hasattr(self, "_Ro") and self._Ro is not None:
            fname += "_Ro" + "{0:01.4e}".format(self._Ro)
        fname += self._suffix

        return path.join(self._results_dir, fname)

=======
>>>>>>> 32466285
    def _get_solver(self):
        assert hasattr(self, "_navier_stokes_solver")
        return self._navier_stokes_solver

<<<<<<< HEAD
    def set_parameters(self, Re=1.0, Fr=None, Ro=None, Omega=None, Alpha=None):
        """
        Sets up the parameters of the model by creating or modifying class
        objects.

        Parameters
        ----------
        Re : float
            Kinetic Reynolds numbers.
        Fr : float
            Froude number.
        Ro : float
            Rossby number.
        Omega : float.
            Angular velocity.
        Alpha :
            Angular acceleration.
        """
        assert isinstance(Re, float) and Re > 0.0
        self._Re = Re

        if Fr is not None:
            assert isinstance(Fr, float) and Fr > 0.0
        self._Fr = Fr
        
        if Ro is not None:
            assert isinstance(Ro, float) and Ro > 0.0
        self._Ro = Ro
        
        if Omega is not None:
            assert isinstance(Omega, dlfn.Constant)
        self._Omega = Omega
            
        if Alpha is not None:
            assert isinstance(Alpha, dlfn.Constant)
        self._Alpha = Alpha

=======
>>>>>>> 32466285
    def solve_problem(self):
        """
        Solve the stationary problem.
        """
        # setup mesh
        self.setup_mesh()
        assert self._mesh is not None
        self._space_dim = self._mesh.geometry().dim()
        self._n_cells = self._mesh.num_cells()

        # setup periodic boundary conditions
        self.set_periodic_boundary_conditions()

        # setup internal constraints
        self.set_internal_constraints()

        # setup boundary conditions
        self.set_boundary_conditions()

        # setup has body force
        self.set_body_force()

        # set equation coefficients
        self.set_equation_coefficients()
        assert hasattr(self, "_coefficient_handler")
        assert isinstance(self._coefficient_handler, EquationCoefficientHandler)
        self._coefficient_handler.close()

        # check setup of boundary and initial conditions and constraints
        if not hasattr(self, "_bcs"):
            assert hasattr(self, "_periodic_bcs")
        if hasattr(self, "_internal_constraints"):
            assert hasattr(self, "_bcs")

        # create solver object
        if not hasattr(self, "_navier_stokes_solver"):
            self._navier_stokes_solver = \
                StationarySolver(self._mesh, self._boundary_markers,
                                 self._form_convective_term,
                                 self._tol, self._maxiter,
                                 self._tol_picard, self._maxiter_picard)

        # pass periodic boundary conditions
        if hasattr(self, "_periodic_bcs"):
            assert hasattr(self, "_periodic_boundary_ids")
            self._navier_stokes_solver.set_periodic_boundary_conditions(self._periodic_bcs,
                                                                        self._periodic_boundary_ids)

        # pass boundary conditions
        if hasattr(self, "_internal_constraints"):
            self._navier_stokes_solver.set_boundary_conditions(self._bcs,
                                                               self._internal_constraints)
        else:
            self._navier_stokes_solver.set_boundary_conditions(self._bcs)

<<<<<<< HEAD
        # pass dimensionless numbers
        self._navier_stokes_solver.set_dimensionless_numbers(self._Re, self._Fr, self._Ro, self._Omega, self._Alpha)
=======
        # pass equation coefficients
        self._navier_stokes_solver.set_equation_coefficients(self._coefficient_handler.equation_coefficients)
>>>>>>> 32466285

        # pass body force
        if hasattr(self, "_body_force"):
            self._navier_stokes_solver.set_body_force(self._body_force)

        try:
<<<<<<< HEAD
            # solve problem
            if self._Fr is not None and self._Ro is None:
                print("Solving problem with Re = {0:.2f} and "
                      "Fr = {1:0.2f}".format(self._Re, self._Fr))
            elif self._Fr is None and self._Ro is not None:
                print("Solving problem with Re = {0:.2f} and "
                      "Ro = {1:0.2f}".format(self._Re, self._Ro))
            elif self._Fr is not None and self._Ro is not None:
                print("Solving problem with Re = {0:.2f}, "
                      "Fr = {1:0.2f} and Ro = {1:0.2f}"
                      .format(self._Re, self._Fr, self._Ro))
            else:
                print("Solving problem with Re = {0:.2f}".format(self._Re))
=======
            dlfn.info("Solving problem")
>>>>>>> 32466285
            self._navier_stokes_solver.solve()
            # postprocess solution
            self.postprocess_solution()
            # write XDMF-files
            self._write_xdmf_file()
            return
        except RuntimeError:  # pragma: no cover
            pass
        except Exception as ex:  # pragma: no cover
            template = "An unexpected exception of type {0} occurred. " + \
                       "Arguments:\n{1!r}"
            message = template.format(type(ex).__name__, ex.args)
            print(message)

<<<<<<< HEAD
        if self._Fr is not None and self._Ro is None:  # pragma: no cover
            print("Solving problem for Re = {0:.2f} and Fr = {1:0.2f} "
                  "without suitable initial guess failed."
                  .format(self._Re, self._Fr))
        elif self._Fr is None and self._Ro is not None:
            print("Solving problem with Re = {0:.2f} and Ro = {1:0.2f} "
                  "without suitable initial guess failed."
                  .format(self._Re, self._Ro))
        elif self._Fr is not None and self._Ro is not None:
            print("Solving problem with Re = {0:.2f}, "
                  "Fr = {1:0.2f} and Ro = {1:0.2f} "
                  "without suitable initial guess failed."
                  .format(self._Re, self._Fr, self._Ro))
        else:  # pragma: no cover
            dlfn.info("Solving problem for Re = {0:.2f} without "
                      "suitable initial guess failed.".format(self._Re))
=======
>>>>>>> 32466285
        # parameter continuation
        dlfn.info("Solving problem with parameter continuation...")  # pragma: no cover

        # mixed logarithmic-linear spacing
        finalRe = self._coefficient_handler.Re  # pragma: no cover
        assert finalRe is not None  # pragma: no cover
        logRange = np.logspace(np.log10(10.0), np.log10(finalRe),
                                 num=8, endpoint=True)  # pragma: no cover
        linRange = np.linspace(logRange[-2], finalRe,
                                 num=8, endpoint=True)  # pragma: no cover
<<<<<<< HEAD
        for Re in np.concatenate((logReRange[:-2], linReRange)):  # pragma: no cover
            # pass dimensionless numbers
            self._navier_stokes_solver.set_dimensionless_numbers(Re, self._Fr, self._Ro)
            # solve problem
            if self._Fr is not None and self._Ro is None:
                print("Solving problem with Re = {0:.2f} and "
                      "Fr = {1:0.2f}".format(Re, self._Fr))
            elif self._Fr is None and self._Ro is not None:
                print("Solving problem with Re = {0:.2f} and "
                      "Ro = {1:0.2f}".format(self._Re, self._Ro))
            elif self._Fr is not None and self._Ro is not None:
                print("Solving problem with Re = {0:.2f}, "
                      "Fr = {1:0.2f} and Ro = {1:0.2f}"
                      .format(self._Re, self._Fr, self._Ro))
            else:
                dlfn.info("Solving problem with Re = {0:.2f}".format(Re))
=======
        finalRange = np.concatenate((logRange[:-2], linRange))  # pragma: no cover
        for Re in finalRange:  # pragma: no cover
            # modify dimensionless numbers
            self._coefficient_handler.modify_dimensionless_number("Re", Re)
            self._navier_stokes_solver.set_equation_coefficients(self._coefficient_handler.equation_coefficients)
            # solve problem
            dlfn.info("Solving problem with Re = {0:.2f}".format(Re))
>>>>>>> 32466285
            self._navier_stokes_solver.solve()

        # postprocess solution
        self.postprocess_solution()  # pragma: no cover

        # write XDMF-files
        self._write_xdmf_file()  # pragma: no cover


class InstationaryProblem(ProblemBase):
    """
    Class to simulate instationary fluid flow using the `StationaryNavierStokesSolver`.

    Parameters
    ----------
    main_dir: str (optional)
        Directory to save the results.
    start_time:
        Start of the simulation.

    tol: float (optional)
        Final tolerance for non-linear iteration.
    maxiter: int (optional)
        Maximum number of iterations in total.
    tol_picard: float (optional)
        Tolerance for the non-linear Picard iteration.
    maxiter_picard: int (optional)
        Maximum number of non-linear Picard iterations.
    """
    def __init__(self, main_dir=None, start_time=0.0, end_time=1.0,
                 form_convective_term="standard",
                 desired_start_time_step=0.1, n_max_steps=1000,
                 tol=1e-10, maxiter=50):
        """
        Constructor of the class.
        """
        super().__init__(main_dir)

        self._start_time = start_time

        # input check
        assert isinstance(form_convective_term, str)
        assert all(isinstance(i, int) and i > 0 for i in (maxiter, n_max_steps))
        assert all(isinstance(i, float) and i >= 0.0 for i in (start_time, end_time,
                                                               desired_start_time_step))
        self._form_convective_term = form_convective_term
        # set numerical tolerances
        self._start_time = start_time
        self._end_time = end_time
        self._desired_start_time_step = desired_start_time_step
        self._n_max_steps = n_max_steps
        self._tol = tol
        self._maxiter = maxiter
        self._adaptive_time_stepping = False

        # setting discretization parameters
        # polynomial degree
        self._p_deg = 1

    def _compute_cfl_number(self, step_size):
        """
        Class method computing the maxmimum local CFL number.
        """
        velocity = self._get_velocity()
        degree = velocity.ufl_element().degree()
        assert degree >= 0
        # expression for local CFL number
        h = dlfn.CellDiameter(self._mesh)
        velocity_magnitude = dlfn.sqrt(dlfn.dot(velocity, velocity))
        cfl_expression = dlfn.Constant(float(degree)) * velocity_magnitude * dlfn.Constant(step_size) / h
        # quadrature space
        cell = self._mesh.ufl_cell()
        elemQ = dlfn.FiniteElement("DG", cell, degree=degree)
        VQ = dlfn.FunctionSpace(self._mesh, elemQ)
        # local projection solver
        metadata = {"quadrature_degree": 2 * degree, "quadrature_scheme": "default"}
        dV = dlfn.Measure("dx", self._mesh, metadata=metadata)
        v = dlfn.TrialFunction(VQ)
        del_v = dlfn.TestFunction(VQ)
        lhs = dlfn.inner(v, del_v) * dV
        rhs = dlfn.inner(cfl_expression, del_v) * dV
        solver = dlfn.LocalSolver(lhs, rhs)
        solver.factorize()
        # solve
        cfl = dlfn.Function(VQ)
        solver.solve_local_rhs(cfl)
        # return maximum value
        max_cfl = dlfn.norm(cfl.vector(), "linf")
        assert math.isfinite(max_cfl)
        assert max_cfl >= 0.0
        dlfn.info("Current CFL number = {0:6.2e}".format(max_cfl))

        return max_cfl

    def _set_next_step_size(self):
        """
        Class method setting the size of the next time step.
        """
        assert hasattr(self, "_time_stepping")
        next_step_size = self._time_stepping.get_next_step_size()
        assert next_step_size > 0.0
        assert math.isfinite(next_step_size)
        cfl = self._compute_cfl_number(next_step_size)
        if cfl > 1.0:
            next_step_size /= cfl
            if self._adaptive_time_stepping is False:
                return
            else:  # pragma: no cover
                self._time_stepping.set_desired_next_step_size(next_step_size)

<<<<<<< HEAD
    def _get_filename(self):
        """
        Class method returning a filename for the given set of parameters.

        The method also updates the parameter file.

        Parameters
        ----------
        Re : float
            Kinetic Reynolds numbers.
        Fr : float (optional)
            Froude number.
        Ro : float (optional)
            Rossby number.
        suffix : str (optional)
            Opitonal filename extension.

        Returns
        ----------
        fname : str
            filename
        """
        # input check
        assert hasattr(self, "_problem_name")
        problem_name = self._problem_name

        fname = problem_name + "_Re" + "{0:01.4e}".format(self._Re)
        if hasattr(self, "_Fr") and self._Fr is not None:
            fname += "_Fr" + "{0:01.4e}".format(self._Fr)
        if hasattr(self, "_Ro") and self._Ro is not None:
            fname += "_Ro" + "{0:01.4e}".format(self._Ro)
        fname += self._suffix

        return path.join(self._results_dir, fname)

=======
>>>>>>> 32466285
    def _get_solver(self):
        assert hasattr(self, "_navier_stokes_solver")
        return self._navier_stokes_solver

    def set_initial_conditions(self):  # pragma: no cover
        """
        Purely virtual method for specifying the boundary conditions of the
        problem.
        """
        raise NotImplementedError("You are calling a purely virtual method.")

<<<<<<< HEAD
    def set_parameters(self, Re=1.0, Fr=None, Ro=None, Omega=None, Alpha=None,
                       min_cfl=None, max_cfl=None):
        """
        Sets up the parameters of the model by creating or modifying class
        objects.

        Parameters
        ----------
        Re : float
            Kinetic Reynolds numbers.
        Fr : float
            Froude number.
        Ro : float
            Rossby number.
        Omega : dlfn.Constant
            Angular velocity.
        Alpha : dlfn.Constant
            Angular acceleration.
        """
        assert isinstance(Re, float) and Re > 0.0
        self._Re = Re

        if Fr is not None:
            assert isinstance(Fr, float) and Fr > 0.0
        self._Fr = Fr
        
        if Ro is not None:
            assert isinstance(Ro, float) and Ro > 0.0
        self._Ro = Ro

        if Omega is not None:
            assert isinstance(Omega, dlfn.Constant)
        self._Omega = Omega
        
        if Alpha is not None:
            assert isinstance(Alpha, dlfn.Constant)
        self._Alpha = Alpha
        
=======
>>>>>>> 32466285
    def set_solver_class(self, InstationarySolverClass):
        """
        Sets up the type of the solver used to solve the problem.
        """
        assert issubclass(InstationarySolverClass, InstationarySolver)
        self._InstationarySolverClass = InstationarySolverClass

    def solve_problem(self):
        """
        Solve the stationary problem.
        """
        assert hasattr(self, "_InstationarySolverClass")

        # setup mesh
        self.setup_mesh()
        assert self._mesh is not None
        self._space_dim = self._mesh.geometry().dim()
        self._n_cells = self._mesh.num_cells()

        # setup periodic boundary conditions
        self.set_periodic_boundary_conditions()

        # setup internal constraints
        self.set_internal_constraints()

        # setup boundary conditions
        self.set_boundary_conditions()

        # setup has body force
        self.set_body_force()

        # set equation coefficients
        self.set_equation_coefficients()
        assert hasattr(self, "_coefficient_handler")
        assert isinstance(self._coefficient_handler, EquationCoefficientHandler)
        self._coefficient_handler.close()

        # set initial condition
        self.set_initial_conditions()

        # check setup of boundary and initial conditions and constraints
        if not hasattr(self, "_bcs"):
            assert hasattr(self, "_periodic_bcs")
        if hasattr(self, "_internal_constraints"):
            assert hasattr(self, "_bcs")
        assert hasattr(self, "_initial_conditions")

        # create time stepping object
        self._time_stepping = BDFTimeStepping(self._start_time, self._end_time,
                                              desired_start_time_step=self._desired_start_time_step)

        # create solver object
        if not hasattr(self, "_navier_stokes_solver"):
            self._navier_stokes_solver = \
                self._InstationarySolverClass(self._mesh, self._boundary_markers,
                                              self._form_convective_term,
                                              self._time_stepping,
                                              self._tol, self._maxiter)
<<<<<<< HEAD

        # pass dimensionless numbers
        self._navier_stokes_solver.set_dimensionless_numbers(self._Re, self._Fr, self._Ro, self._Omega, self._Alpha)
=======
        # pass equation coefficients
        self._navier_stokes_solver.set_equation_coefficients(self._coefficient_handler.equation_coefficients)
>>>>>>> 32466285

        # pass body force
        if hasattr(self, "_body_force"):
            self._navier_stokes_solver.set_body_force(self._body_force)

        # pass periodic boundary conditions
        if hasattr(self, "_periodic_bcs"):
            assert hasattr(self, "_periodic_boundary_ids")
            self._navier_stokes_solver.set_periodic_boundary_conditions(self._periodic_bcs,
                                                                        self._periodic_boundary_ids)

        # pass boundary conditions
        if hasattr(self, "_bcs"):
            if hasattr(self, "_internal_constraints"):
                self._navier_stokes_solver.set_boundary_conditions(self._bcs,
                                                                   self._internal_constraints)
            else:
                self._navier_stokes_solver.set_boundary_conditions(self._bcs)

        # pass boundary conditions
        self._navier_stokes_solver.set_initial_conditions(self._initial_conditions)
        self._write_xdmf_file(current_time=0.0)

<<<<<<< HEAD
        if self._Fr is not None and self._Ro is None:
            print("Solving problem with Re = {0:.2f} and "
                  "Fr = {1:0.2f} until time = {2:0.2f}"
                  .format(self._Re, self._Fr, self._time_stepping.end_time))
        elif self._Fr is None and self._Ro is not None:
            print("Solving problem with Re = {0:.2f} and "
                  "Ro = {1:0.2f} until time = {2:0.2f}"
                  .format(self._Re, self._Ro, self._time_stepping.end_time))
        elif self._Fr is not None and self._Ro is not None:
            print("Solving problem with Re = {0:.2f}, "
                  "Fr = {1:0.2f} and Ro = {1:0.2f} until time = {2:0.2f}"
                  .format(self._Re, self._Fr, self._Ro, self._time_stepping.end_time))
        else:
            print("Solving problem with Re = {0:.2f} and "
                  "until time = {1:0.2f}"
                  .format(self._Re, self._time_stepping.end_time))
=======
        print("Solving problem until time = {:0.2f}".format(self._time_stepping.end_time))
>>>>>>> 32466285

        # time loop
        assert hasattr(self, "_postprocessing_frequency")
        assert hasattr(self, "_output_frequency")
        while not self._time_stepping.is_at_end() and \
                self._time_stepping.step_number < self._n_max_steps:
            # set next step size
            self._set_next_step_size()
            # update coefficients
            self._time_stepping.update_coefficients()
            # print info
            print(self._time_stepping)
            # solve problem
            self._navier_stokes_solver.solve()
            # postprocess solution
            if self._postprocessing_frequency > 0:
                if self._time_stepping.step_number % self._postprocessing_frequency == 0:
                    self.postprocess_solution()
            # advance time
            self._time_stepping.advance_time()
            self._navier_stokes_solver.advance_time()
            # write XDMF-files
            if self._output_frequency > 0:
                if self._time_stepping.step_number % self._output_frequency == 0:
                    self._write_xdmf_file(current_time=self._time_stepping.current_time)
        print(self._time_stepping)<|MERGE_RESOLUTION|>--- conflicted
+++ resolved
@@ -275,9 +275,15 @@
         """
         raise NotImplementedError("You are calling a purely virtual method.")
 
+    def set_angular_velocity(self):  # pragma: no cover
+        """
+        Virtual method for specifying the angular velocity of the rotating system.
+        """
+        pass
+
     def set_boundary_conditions(self):  # pragma: no cover
         """
-        Purely virtual method for specifying the boundary conditions of the
+        Virtual method for specifying the boundary conditions of the
         problem.
         """
         pass
@@ -380,93 +386,11 @@
         # setting discretization parameters
         # polynomial degree
         self._p_deg = 1
-        # quadrature degree
-        q_deg = self._p_deg + 2
-        dlfn.parameters["form_compiler"]["quadrature_degree"] = q_deg
-
-<<<<<<< HEAD
-    def _get_filename(self):
-        """
-        Class method returning a filename for the given set of parameters.
-
-        The method also updates the parameter file.
-
-        Parameters
-        ----------
-        Re : float
-            Kinetic Reynolds numbers.
-        Fr : float (optional)
-            Froude number.
-        Ro : float (optional)
-            Rossby number.
-        suffix : str (optional)
-            Opitonal filename extension.
-
-        Returns
-        ----------
-        fname : str
-            filename
-        """
-        # input check
-        assert hasattr(self, "_Re")
-        assert hasattr(self, "_problem_name")
-        problem_name = self._problem_name
-
-        fname = problem_name + "_Re" + "{0:01.4e}".format(self._Re)
-        if hasattr(self, "_Fr") and self._Fr is not None:
-            fname += "_Fr" + "{0:01.4e}".format(self._Fr)
-        if hasattr(self, "_Ro") and self._Ro is not None:
-            fname += "_Ro" + "{0:01.4e}".format(self._Ro)
-        fname += self._suffix
-
-        return path.join(self._results_dir, fname)
-
-=======
->>>>>>> 32466285
+
     def _get_solver(self):
         assert hasattr(self, "_navier_stokes_solver")
         return self._navier_stokes_solver
 
-<<<<<<< HEAD
-    def set_parameters(self, Re=1.0, Fr=None, Ro=None, Omega=None, Alpha=None):
-        """
-        Sets up the parameters of the model by creating or modifying class
-        objects.
-
-        Parameters
-        ----------
-        Re : float
-            Kinetic Reynolds numbers.
-        Fr : float
-            Froude number.
-        Ro : float
-            Rossby number.
-        Omega : float.
-            Angular velocity.
-        Alpha :
-            Angular acceleration.
-        """
-        assert isinstance(Re, float) and Re > 0.0
-        self._Re = Re
-
-        if Fr is not None:
-            assert isinstance(Fr, float) and Fr > 0.0
-        self._Fr = Fr
-        
-        if Ro is not None:
-            assert isinstance(Ro, float) and Ro > 0.0
-        self._Ro = Ro
-        
-        if Omega is not None:
-            assert isinstance(Omega, dlfn.Constant)
-        self._Omega = Omega
-            
-        if Alpha is not None:
-            assert isinstance(Alpha, dlfn.Constant)
-        self._Alpha = Alpha
-
-=======
->>>>>>> 32466285
     def solve_problem(self):
         """
         Solve the stationary problem.
@@ -482,6 +406,9 @@
 
         # setup internal constraints
         self.set_internal_constraints()
+
+        # setup angular velocity
+        self.set_angular_velocity()
 
         # setup boundary conditions
         self.set_boundary_conditions()
@@ -515,6 +442,9 @@
             self._navier_stokes_solver.set_periodic_boundary_conditions(self._periodic_bcs,
                                                                         self._periodic_boundary_ids)
 
+        if hasattr(self, "_angular_velocity"):
+            self._navier_stokes_solver.set_angular_velocity(self._angular_velocity)
+
         # pass boundary conditions
         if hasattr(self, "_internal_constraints"):
             self._navier_stokes_solver.set_boundary_conditions(self._bcs,
@@ -522,36 +452,15 @@
         else:
             self._navier_stokes_solver.set_boundary_conditions(self._bcs)
 
-<<<<<<< HEAD
-        # pass dimensionless numbers
-        self._navier_stokes_solver.set_dimensionless_numbers(self._Re, self._Fr, self._Ro, self._Omega, self._Alpha)
-=======
         # pass equation coefficients
         self._navier_stokes_solver.set_equation_coefficients(self._coefficient_handler.equation_coefficients)
->>>>>>> 32466285
 
         # pass body force
         if hasattr(self, "_body_force"):
             self._navier_stokes_solver.set_body_force(self._body_force)
 
         try:
-<<<<<<< HEAD
-            # solve problem
-            if self._Fr is not None and self._Ro is None:
-                print("Solving problem with Re = {0:.2f} and "
-                      "Fr = {1:0.2f}".format(self._Re, self._Fr))
-            elif self._Fr is None and self._Ro is not None:
-                print("Solving problem with Re = {0:.2f} and "
-                      "Ro = {1:0.2f}".format(self._Re, self._Ro))
-            elif self._Fr is not None and self._Ro is not None:
-                print("Solving problem with Re = {0:.2f}, "
-                      "Fr = {1:0.2f} and Ro = {1:0.2f}"
-                      .format(self._Re, self._Fr, self._Ro))
-            else:
-                print("Solving problem with Re = {0:.2f}".format(self._Re))
-=======
             dlfn.info("Solving problem")
->>>>>>> 32466285
             self._navier_stokes_solver.solve()
             # postprocess solution
             self.postprocess_solution()
@@ -566,25 +475,6 @@
             message = template.format(type(ex).__name__, ex.args)
             print(message)
 
-<<<<<<< HEAD
-        if self._Fr is not None and self._Ro is None:  # pragma: no cover
-            print("Solving problem for Re = {0:.2f} and Fr = {1:0.2f} "
-                  "without suitable initial guess failed."
-                  .format(self._Re, self._Fr))
-        elif self._Fr is None and self._Ro is not None:
-            print("Solving problem with Re = {0:.2f} and Ro = {1:0.2f} "
-                  "without suitable initial guess failed."
-                  .format(self._Re, self._Ro))
-        elif self._Fr is not None and self._Ro is not None:
-            print("Solving problem with Re = {0:.2f}, "
-                  "Fr = {1:0.2f} and Ro = {1:0.2f} "
-                  "without suitable initial guess failed."
-                  .format(self._Re, self._Fr, self._Ro))
-        else:  # pragma: no cover
-            dlfn.info("Solving problem for Re = {0:.2f} without "
-                      "suitable initial guess failed.".format(self._Re))
-=======
->>>>>>> 32466285
         # parameter continuation
         dlfn.info("Solving problem with parameter continuation...")  # pragma: no cover
 
@@ -595,24 +485,6 @@
                                  num=8, endpoint=True)  # pragma: no cover
         linRange = np.linspace(logRange[-2], finalRe,
                                  num=8, endpoint=True)  # pragma: no cover
-<<<<<<< HEAD
-        for Re in np.concatenate((logReRange[:-2], linReRange)):  # pragma: no cover
-            # pass dimensionless numbers
-            self._navier_stokes_solver.set_dimensionless_numbers(Re, self._Fr, self._Ro)
-            # solve problem
-            if self._Fr is not None and self._Ro is None:
-                print("Solving problem with Re = {0:.2f} and "
-                      "Fr = {1:0.2f}".format(Re, self._Fr))
-            elif self._Fr is None and self._Ro is not None:
-                print("Solving problem with Re = {0:.2f} and "
-                      "Ro = {1:0.2f}".format(self._Re, self._Ro))
-            elif self._Fr is not None and self._Ro is not None:
-                print("Solving problem with Re = {0:.2f}, "
-                      "Fr = {1:0.2f} and Ro = {1:0.2f}"
-                      .format(self._Re, self._Fr, self._Ro))
-            else:
-                dlfn.info("Solving problem with Re = {0:.2f}".format(Re))
-=======
         finalRange = np.concatenate((logRange[:-2], linRange))  # pragma: no cover
         for Re in finalRange:  # pragma: no cover
             # modify dimensionless numbers
@@ -620,7 +492,6 @@
             self._navier_stokes_solver.set_equation_coefficients(self._coefficient_handler.equation_coefficients)
             # solve problem
             dlfn.info("Solving problem with Re = {0:.2f}".format(Re))
->>>>>>> 32466285
             self._navier_stokes_solver.solve()
 
         # postprocess solution
@@ -731,44 +602,6 @@
             else:  # pragma: no cover
                 self._time_stepping.set_desired_next_step_size(next_step_size)
 
-<<<<<<< HEAD
-    def _get_filename(self):
-        """
-        Class method returning a filename for the given set of parameters.
-
-        The method also updates the parameter file.
-
-        Parameters
-        ----------
-        Re : float
-            Kinetic Reynolds numbers.
-        Fr : float (optional)
-            Froude number.
-        Ro : float (optional)
-            Rossby number.
-        suffix : str (optional)
-            Opitonal filename extension.
-
-        Returns
-        ----------
-        fname : str
-            filename
-        """
-        # input check
-        assert hasattr(self, "_problem_name")
-        problem_name = self._problem_name
-
-        fname = problem_name + "_Re" + "{0:01.4e}".format(self._Re)
-        if hasattr(self, "_Fr") and self._Fr is not None:
-            fname += "_Fr" + "{0:01.4e}".format(self._Fr)
-        if hasattr(self, "_Ro") and self._Ro is not None:
-            fname += "_Ro" + "{0:01.4e}".format(self._Ro)
-        fname += self._suffix
-
-        return path.join(self._results_dir, fname)
-
-=======
->>>>>>> 32466285
     def _get_solver(self):
         assert hasattr(self, "_navier_stokes_solver")
         return self._navier_stokes_solver
@@ -780,47 +613,6 @@
         """
         raise NotImplementedError("You are calling a purely virtual method.")
 
-<<<<<<< HEAD
-    def set_parameters(self, Re=1.0, Fr=None, Ro=None, Omega=None, Alpha=None,
-                       min_cfl=None, max_cfl=None):
-        """
-        Sets up the parameters of the model by creating or modifying class
-        objects.
-
-        Parameters
-        ----------
-        Re : float
-            Kinetic Reynolds numbers.
-        Fr : float
-            Froude number.
-        Ro : float
-            Rossby number.
-        Omega : dlfn.Constant
-            Angular velocity.
-        Alpha : dlfn.Constant
-            Angular acceleration.
-        """
-        assert isinstance(Re, float) and Re > 0.0
-        self._Re = Re
-
-        if Fr is not None:
-            assert isinstance(Fr, float) and Fr > 0.0
-        self._Fr = Fr
-        
-        if Ro is not None:
-            assert isinstance(Ro, float) and Ro > 0.0
-        self._Ro = Ro
-
-        if Omega is not None:
-            assert isinstance(Omega, dlfn.Constant)
-        self._Omega = Omega
-        
-        if Alpha is not None:
-            assert isinstance(Alpha, dlfn.Constant)
-        self._Alpha = Alpha
-        
-=======
->>>>>>> 32466285
     def set_solver_class(self, InstationarySolverClass):
         """
         Sets up the type of the solver used to solve the problem.
@@ -879,14 +671,8 @@
                                               self._form_convective_term,
                                               self._time_stepping,
                                               self._tol, self._maxiter)
-<<<<<<< HEAD
-
-        # pass dimensionless numbers
-        self._navier_stokes_solver.set_dimensionless_numbers(self._Re, self._Fr, self._Ro, self._Omega, self._Alpha)
-=======
         # pass equation coefficients
         self._navier_stokes_solver.set_equation_coefficients(self._coefficient_handler.equation_coefficients)
->>>>>>> 32466285
 
         # pass body force
         if hasattr(self, "_body_force"):
@@ -910,26 +696,7 @@
         self._navier_stokes_solver.set_initial_conditions(self._initial_conditions)
         self._write_xdmf_file(current_time=0.0)
 
-<<<<<<< HEAD
-        if self._Fr is not None and self._Ro is None:
-            print("Solving problem with Re = {0:.2f} and "
-                  "Fr = {1:0.2f} until time = {2:0.2f}"
-                  .format(self._Re, self._Fr, self._time_stepping.end_time))
-        elif self._Fr is None and self._Ro is not None:
-            print("Solving problem with Re = {0:.2f} and "
-                  "Ro = {1:0.2f} until time = {2:0.2f}"
-                  .format(self._Re, self._Ro, self._time_stepping.end_time))
-        elif self._Fr is not None and self._Ro is not None:
-            print("Solving problem with Re = {0:.2f}, "
-                  "Fr = {1:0.2f} and Ro = {1:0.2f} until time = {2:0.2f}"
-                  .format(self._Re, self._Fr, self._Ro, self._time_stepping.end_time))
-        else:
-            print("Solving problem with Re = {0:.2f} and "
-                  "until time = {1:0.2f}"
-                  .format(self._Re, self._time_stepping.end_time))
-=======
         print("Solving problem until time = {:0.2f}".format(self._time_stepping.end_time))
->>>>>>> 32466285
 
         # time loop
         assert hasattr(self, "_postprocessing_frequency")
