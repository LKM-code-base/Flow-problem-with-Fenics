--- conflicted
+++ resolved
@@ -362,6 +362,9 @@
         # setting discretization parameters
         # polynomial degree
         self._p_deg = 1
+        # quadrature degree
+        q_deg = self._p_deg + 2
+        dlfn.parameters["form_compiler"]["quadrature_degree"] = q_deg
 
     def _get_filename(self):
         """
@@ -503,17 +506,17 @@
         try:
             # solve problem
             if self._Fr is not None and self._Ro is None:
-                dlfn.info("Solving problem with Re = {0:.2f} and "
-                          "Fr = {1:0.2f}".format(self._Re, self._Fr))
+                print("Solving problem with Re = {0:.2f} and "
+                      "Fr = {1:0.2f}".format(self._Re, self._Fr))
             elif self._Fr is None and self._Ro is not None:
-                dlfn.info("Solving problem with Re = {0:.2f} and "
-                          "Ro = {1:0.2f}".format(self._Re, self._Ro))
+                print("Solving problem with Re = {0:.2f} and "
+                      "Ro = {1:0.2f}".format(self._Re, self._Ro))
             elif self._Fr is not None and self._Ro is not None:
-                dlfn.info("Solving problem with Re = {0:.2f}, "
-                          "Fr = {1:0.2f} and Ro = {1:0.2f}"
-                          .format(self._Re, self._Fr, self._Ro))
+                print("Solving problem with Re = {0:.2f}, "
+                      "Fr = {1:0.2f} and Ro = {1:0.2f}"
+                      .format(self._Re, self._Fr, self._Ro))
             else:
-                dlfn.info("Solving problem with Re = {0:.2f}".format(self._Re))
+                print("Solving problem with Re = {0:.2f}".format(self._Re))
             self._navier_stokes_solver.solve()
 
             # postprocess solution
@@ -534,18 +537,18 @@
             print(message)
 
         if self._Fr is not None and self._Ro is None:  # pragma: no cover
-            dlfn.info("Solving problem for Re = {0:.2f} and Fr = {1:0.2f} "
-                      "without suitable initial guess failed."
-                      .format(self._Re, self._Fr))
+            print("Solving problem for Re = {0:.2f} and Fr = {1:0.2f} "
+                  "without suitable initial guess failed."
+                  .format(self._Re, self._Fr))
         elif self._Fr is None and self._Ro is not None:
-            dlfn.info("Solving problem with Re = {0:.2f} and Ro = {1:0.2f} "
-                      "without suitable initial guess failed."
-                      .format(self._Re, self._Ro))
+            print("Solving problem with Re = {0:.2f} and Ro = {1:0.2f} "
+                  "without suitable initial guess failed."
+                  .format(self._Re, self._Ro))
         elif self._Fr is not None and self._Ro is not None:
-            dlfn.info("Solving problem with Re = {0:.2f}, "
-                      "Fr = {1:0.2f} and Ro = {1:0.2f} "
-                      "without suitable initial guess failed."
-                      .format(self._Re, self._Fr, self._Ro))
+            print("Solving problem with Re = {0:.2f}, "
+                  "Fr = {1:0.2f} and Ro = {1:0.2f} "
+                  "without suitable initial guess failed."
+                  .format(self._Re, self._Fr, self._Ro))
         else:  # pragma: no cover
             dlfn.info("Solving problem for Re = {0:.2f} without "
                       "suitable initial guess failed.".format(self._Re))
@@ -562,15 +565,15 @@
             self._navier_stokes_solver.set_dimensionless_numbers(Re, self._Fr, self._Ro)
             # solve problem
             if self._Fr is not None and self._Ro is None:
-                dlfn.info("Solving problem with Re = {0:.2f} and "
-                          "Fr = {1:0.2f}".format(Re, self._Fr))
+                print("Solving problem with Re = {0:.2f} and "
+                      "Fr = {1:0.2f}".format(Re, self._Fr))
             elif self._Fr is None and self._Ro is not None:
-                dlfn.info("Solving problem with Re = {0:.2f} and "
-                          "Ro = {1:0.2f}".format(self._Re, self._Ro))
+                print("Solving problem with Re = {0:.2f} and "
+                      "Ro = {1:0.2f}".format(self._Re, self._Ro))
             elif self._Fr is not None and self._Ro is not None:
-                dlfn.info("Solving problem with Re = {0:.2f}, "
-                          "Fr = {1:0.2f} and Ro = {1:0.2f}"
-                          .format(self._Re, self._Fr, self._Ro))
+                print("Solving problem with Re = {0:.2f}, "
+                      "Fr = {1:0.2f} and Ro = {1:0.2f}"
+                      .format(self._Re, self._Fr, self._Ro))
             else:
                 dlfn.info("Solving problem with Re = {0:.2f}".format(Re))
             self._navier_stokes_solver.solve()
@@ -848,36 +851,24 @@
         # pass boundary conditions
         self._navier_stokes_solver.set_initial_conditions(self._initial_conditions)
         self._write_xdmf_file(current_time=0.0)
-<<<<<<< HEAD
-        
+
         if self._Fr is not None and self._Ro is None:
-            dlfn.info("Solving problem with Re = {0:.2f} and "
-                      "Fr = {1:0.2f} until time = {2:0.2f}"
-                      .format(self._Re, self._Fr, self._time_stepping.end_time))
-        elif self._Fr is None and self._Ro is not None:
-            dlfn.info("Solving problem with Re = {0:.2f} and "
-                      "Ro = {1:0.2f} until time = {2:0.2f}"
-                      .format(self._Re, self._Ro, self._time_stepping.end_time))
-        elif self._Fr is not None and self._Ro is not None:
-            dlfn.info("Solving problem with Re = {0:.2f}, "
-                      "Fr = {1:0.2f} and Ro = {1:0.2f} until time = {2:0.2f}"
-                      .format(self._Re, self._Fr, self._Ro, self._time_stepping.end_time))
-        else:
-            dlfn.info("Solving problem with Re = {0:.2f} and "
-                      "until time = {1:0.2f}"
-                      .format(self._Re, self._time_stepping.end_time))
-
-=======
-
-        if self._Fr is not None:
             print("Solving problem with Re = {0:.2f} and "
                   "Fr = {1:0.2f} until time = {2:0.2f}"
                   .format(self._Re, self._Fr, self._time_stepping.end_time))
+        elif self._Fr is None and self._Ro is not None:
+            print("Solving problem with Re = {0:.2f} and "
+                  "Ro = {1:0.2f} until time = {2:0.2f}"
+                  .format(self._Re, self._Ro, self._time_stepping.end_time))
+        elif self._Fr is not None and self._Ro is not None:
+            print("Solving problem with Re = {0:.2f}, "
+                  "Fr = {1:0.2f} and Ro = {1:0.2f} until time = {2:0.2f}"
+                  .format(self._Re, self._Fr, self._Ro, self._time_stepping.end_time))
         else:
             print("Solving problem with Re = {0:.2f} and "
                   "until time = {1:0.2f}"
                   .format(self._Re, self._time_stepping.end_time))
->>>>>>> 449a46f4
+
         # time loop
         assert hasattr(self, "_postprocessing_frequency")
         assert hasattr(self, "_output_frequency")
