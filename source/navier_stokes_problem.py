--- conflicted
+++ resolved
@@ -9,16 +9,14 @@
 
 from navier_stokes_solver import VelocityBCType
 
-<<<<<<< HEAD
+from navier_stokes_solver import PressureBCType
+
+from navier_stokes_solver import TractionBCType
+
+from navier_stokes_solver import StationaryNavierStokesSolver as Solver
+
+
 class ProblemBase:
-=======
-from navier_stokes_solver import PressureBCType
-
-from navier_stokes_solver import TractionBCType
-
-from navier_stokes_solver import StationaryNavierStokesSolver as Solver
-
->>>>>>> 10a1fadc
 
     def __init__(self, main_dir=None):
         # set write and read directory
@@ -137,6 +135,7 @@
         bc_map = self._get_boundary_conditions_map()
         assert VelocityBCType.no_slip in bc_map
 
+        assert hasattr(self, "_boundary_marker_set")
         other_bndry_ids = self._boundary_marker_set.copy()
 
         # apply homogeneous Dirichlet bcs on the potential where a no-slip
@@ -172,6 +171,20 @@
         dlfn.solve(lhs == rhs, stream_potential, dirichlet_bcs)
 
         return stream_potential
+
+    def _collect_boundary_markers(self):
+        """
+        Store all boundary markers specified in the MeshFunction
+        `self._boundary_markers` inside a set.
+        """
+        assert hasattr(self, "_mesh")
+        assert hasattr(self, "_boundary_markers")
+
+        self._boundary_marker_set = set()
+
+        for f in dlfn.facets(self._mesh):
+            if f.exterior():
+                self._boundary_marker_set.add(self._boundary_markers[f])
 
     def _get_boundary_conditions_map(self, field="velocity"):
         """
@@ -262,13 +275,13 @@
         """
         pass
 
-    def setup_mesh(self): # pragma: no cover
+    def setup_mesh(self):
         """
         Purely virtual method for setting up the mesh of the problem.
         """
         raise NotImplementedError("You are calling a purely virtual method.")
 
-    def set_boundary_conditions(self): # pragma: no cover
+    def set_boundary_conditions(self):
         """
         Purely virtual method for specifying the boundary conditions of the
         problem.
@@ -281,11 +294,7 @@
         """
         pass
 
-<<<<<<< HEAD
     def solve_problem(self):
-=======
-    def postprocess_solution(self): # pragma: no cover
->>>>>>> 10a1fadc
         """
         Purely virtual method for solving the problem.
         """
@@ -431,7 +440,7 @@
         self.set_body_force()
 
         # setup parameters
-        if not hasattr(self, "_Re"): # pragma: no cover
+        if not hasattr(self, "_Re"):  # pragma: no cover
             self.set_parameters()
 
         # create solver object
