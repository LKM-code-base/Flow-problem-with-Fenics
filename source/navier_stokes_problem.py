#!/usr/bin/env python3
# -*- coding: utf-8 -*-
import os

from os import path

import dolfin as dlfn

import numpy as np

from navier_stokes_solver import StationaryNavierStokesSolver as Solver

from navier_stokes_solver import VelocityBCType


class StationaryNavierStokesProblem():
    """
    Class to simulate stationary fluid flow using the `StationaryNavierStokesSolve`.

    Parameters
    ----------
    main_dir: str (optional)
        Directory to save the results.
    tol: float (optional)
        Final tolerance .
    maxiter: int (optional)
        Maximum number of iterations in total.
    tol_picard: float (optional)
        Tolerance for the Picard iteration.
    maxiter_picard: int (optional)
        Maximum number of Picard iterations.
    """
<<<<<<< HEAD
    def __init__(self, main_dir=None, tol=1e-10, maxiter=50, tol_picard=1e-2,
                 maxiter_picard=10):
        """
        Constructor of the class.
        """
=======
    def __init__(self, main_dir = None, tol = 1e-10, maxiter = 50,
                 tol_picard = 1e-2, maxiter_picard = 10):

>>>>>>> dfb07ab7
        # input check
        assert all(isinstance(i, int) and i > 0 for i in (maxiter, maxiter_picard))
        assert all(isinstance(i, float) and i > 0.0 for i in (tol_picard, tol_picard))

        # set write and read directory
        if main_dir is None:
            self._main_dir = os.getcwd()
        else:
            assert isinstance(main_dir, str)
            assert path.exist(main_dir)
            self._main_dir = main_dir
        self._results_dir = path.join(self._main_dir, "results")

        # set numerical tolerances
        self._tol_picard = tol_picard
        self._maxiter_picard = maxiter_picard
        self._tol = tol
        self._maxiter = maxiter

        # setting discretization parameters
        # polynomial degree
        self._p_deg = 1
        # quadrature degree
        q_deg = self._p_deg + 2
        dlfn.parameters["form_compiler"]["quadrature_degree"] = q_deg

<<<<<<< HEAD
    def _add_to_field_output(self, field):
        """
        Add the field to a list containing additional fields which are written
        to the xdmf file.
        """
        if not hasattr(self, "_additional_field_output"):
            self._additional_field_output = []
        self._additional_field_output.append(field)

=======
>>>>>>> dfb07ab7
    def _get_filename(self):
        """
        Class method returning a filename for the given set of parameters.

        The method also updates the parameter file.

        Parameters
        ----------
        Re : float
            Kinetic Reynolds numbers.
        Fr : float (optional)
            Froude number.
        suffix : str (optional)
            Opitonal filename extension.

        Returns
        ----------
        fname : str
            filename
        """
<<<<<<< HEAD
        # input check
        assert hasattr(self, "_Re")
=======

        # input check
        assert hasattr(self, "_Re")

>>>>>>> dfb07ab7
        assert hasattr(self, "_problem_name")
        problem_name = self._problem_name
        suffix = ".xdmf"

        fname = problem_name + "_Re" + "{0:01.4e}".format(self._Re)
        if hasattr(self, "_Fr") and self._Fr is not None:
            fname += "_Fr" + "{0:01.4e}".format(self._Fr)
        fname += suffix

        return path.join(self._results_dir, fname)

    def _write_xdmf_file(self):
        """
        Write the output to an xdmf file. The solution and additional fields
        are output to the file.
        """
        # get filename
        fname = self._get_filename()
        assert fname.endswith(".xdmf")

        # create results directory
        assert hasattr(self, "_results_dir")
        if not path.exists(self._results_dir):
            os.makedirs(self._results_dir)

        assert hasattr(self, "_navier_stokes_solver")
        solver = self._navier_stokes_solver
        solution = solver.solution

        # serialize
        with dlfn.XDMFFile(fname) as results_file:
            results_file.parameters["flush_output"] = True
            results_file.parameters["functions_share_mesh"] = True
            solution_components = solution.split()
            for index, name in solver.sub_space_association.items():
                solution_components[index].rename(name, "")
                results_file.write(solution_components[index], 0.)
<<<<<<< HEAD
            vorticity = self._compute_vorticity()
            results_file.write(vorticity, 0.)
            if hasattr(self, "_additional_field_output"):
                for field in self._additional_field_output:
                    results_file.write(field, 0.)

    def _compute_vorticity(self):
        """
        Compute the vorticity, i.e., the curl of the velocity, and project the
        field to a suitable function space.
        """
        velocity = self._get_velocity()

        family = velocity.ufl_element().family()
        assert family == "Lagrange"
        degree = velocity.ufl_element().degree()
        assert degree > 0

        cell = self._mesh.ufl_cell()
        if self._space_dim == 2:
            elemOmega = dlfn.FiniteElement("DG", cell, degree - 1)
            Wh = dlfn.FunctionSpace(self._mesh, elemOmega)
            velocity_curl = dlfn.curl(velocity)
            vorticity = dlfn.project(velocity_curl, Wh)
            vorticity.rename("vorticity", "")
            return vorticity
        elif self._space_dim == 3:
            elemOmega = dlfn.VectorElement("DG", cell, degree - 1)
            Wh = dlfn.FunctionSpace(self._mesh, elemOmega)
            vorticity = dlfn.project(velocity_curl, Wh)
            vorticity.rename("vorticity", "")
            return vorticity
        else:
            raise RuntimeError()

    def _compute_pressure_gradient(self):
        """
        Returns the projection of the pressure gradient on a suitable function
        space of discontinuous Galerkin elements.
        """
        pressure = self._get_pressure()

        family = pressure.ufl_element().family()
        assert family == "Lagrange"
        degree = pressure.ufl_element().degree()
        assert degree >= 0

        cell = self._mesh.ufl_cell()
        elemGradP = dlfn.VectorElement("DG", cell, degree - 1)
        Wh = dlfn.FunctionSpace(self._mesh, elemGradP)
        pressure_gradient = dlfn.project(dlfn.grad(pressure), Wh)
        pressure_gradient.rename("pressure gradient", "")

        return pressure_gradient

    def _compute_stream_potential(self):
        """
        Computes the stream potential of the current velocity field. The stream
        potential or flow potential corresponds to the irrotional component of
        the velocity field. It is a projection of the actual velocity field
        onto the subspace of irrotional fields.
        """
        velocity = self._get_velocity()

        # create suitable function space
        family = velocity.ufl_element().family()
        assert family == "Lagrange"
        degree = velocity.ufl_element().degree()
        assert degree > 0
        cell = self._mesh.ufl_cell()
        elemOmega = dlfn.FiniteElement("CG", cell, max(degree - 1, 1))
        Wh = dlfn.FunctionSpace(self._mesh, elemOmega)

        # test and trial functions
        phi = dlfn.TrialFunction(Wh)
        psi = dlfn.TestFunction(Wh)

        # volume element
        dV = dlfn.Measure("dx", domain=self._mesh)
        dA = dlfn.Measure("ds", domain=self._mesh, subdomain_data=self._boundary_markers)

        # extract boundary conditions
        bc_map = self._get_boundary_conditions_map()
        assert VelocityBCType.no_slip in bc_map

        assert hasattr(self, "_boundary_marker_set")
        other_bndry_ids = self._boundary_marker_set.copy()

        # apply homogeneous Dirichlet bcs on the potential where a no-slip
        # bc is applied on the velocity
        dirichlet_bcs = []
        for i in bc_map[VelocityBCType.no_slip]:
            bc_object = dlfn.DirichletBC(Wh, dlfn.Constant(0.0),
                                         self._boundary_markers, i)
            dirichlet_bcs.append(bc_object)
            # remove current boundary id from the list of all boundary ids
            other_bndry_ids.discard(i)

        # remove no-normal flux boundary ids from the list of all boundary ids
        if VelocityBCType.no_normal_flux in bc_map:
            for i in bc_map[VelocityBCType.no_normal_flux]:
                other_bndry_ids.discard(i)

        # normal vector
        normal = dlfn.FacetNormal(self._mesh)
        # weak forms
        lhs = dlfn.inner(dlfn.grad(phi), dlfn.grad(psi)) * dV
        rhs = dlfn.div(velocity) * psi * dV
        # apply Neumann boundary on the remaining part of the list of boundary
        # ids
        for i in other_bndry_ids:
            rhs += - dlfn.inner(normal, velocity) * psi * dA(i)

        # potential of the flow
        stream_potential = dlfn.Function(Wh)
        stream_potential.rename("velocity potential", "")

        # solve problem
        dlfn.solve(lhs == rhs, stream_potential, dirichlet_bcs)

        return stream_potential

    def _collect_boundary_markers(self):
        """
        Store all boundary markers specified in the MeshFunction
        `self._boundary_markers` inside a set.
        """
        assert hasattr(self, "_mesh")
        assert hasattr(self, "_boundary_markers")

        self._boundary_marker_set = set()

        for f in dlfn.facets(self._mesh):
            if f.exterior():
                self._boundary_marker_set.add(self._boundary_markers[f])

    def _get_boundary_conditions_map(self, field="velocity"):
        """
        Returns a mapping relating the type of the boundary condition to the
        boundary identifiers where it is is applied.
        """
        assert hasattr(self, "_bcs")

        bc_map = {}
        bcs = self._bcs[field]

        for bc_type, bc_bndry_id, _ in bcs:
            if bc_type in bc_map:
                tmp = list(bc_map[bc_type])
                tmp.append(bc_bndry_id)
                bc_map[bc_type] = tuple(tmp)
            else:
                bc_map[bc_type] = (bc_bndry_id, )

        return bc_map

    def set_parameters(self, Re=1.0, Fr=None):
=======

    def set_parameters(self, Re = 1.0, Fr = None):
>>>>>>> dfb07ab7
        """
        Sets up the parameters of the model by creating or modifying class
        objects.

        Parameters
        ----------
        Re : float
            Kinetic Reynolds numbers.
        Fr : float
            Froude number.
        """
        assert isinstance(Re, float) and Re > 0.0
        self._Re = Re

        if Fr is not None:
            assert isinstance(Fr, float) and Fr > 0.0
        self._Fr = Fr

<<<<<<< HEAD
    def setup_mesh(self):
        """
        Pure virtual method for setting up the mesh of the problem.
        """
        raise NotImplementedError()

    def set_boundary_conditions(self):
        """
        Pure virtual method for specifying the boundary conditions of the
        problem.
        """
        raise NotImplementedError()

=======
    def setup_mesh(self): # pragma: no cover
        raise NotImplementedError()

    def set_boundary_conditions(self): # pragma: no cover
        raise NotImplementedError()

    def postprocess_solution(self): # pragma: no cover
        raise NotImplementedError()

>>>>>>> dfb07ab7
    def set_body_force(self):
        """
        Virtual method for specifying the body force of the problem.
        """
        pass

    def postprocess_solution(self):
        """
        Virtual method for additional post-processing.
        """
        pass

<<<<<<< HEAD
    def _get_velocity(self):
        """
        Returns the velocity field.
        """
=======
    def get_velocity(self):
>>>>>>> dfb07ab7
        assert hasattr(self, "_navier_stokes_solver")
        solver = self._navier_stokes_solver
        solution = solver.solution
        solution_components = solution.split()
        index = solver.field_association["velocity"]
        return solution_components[index]

    def _get_pressure(self):
        """
        Returns the pressure field.
        """
        assert hasattr(self, "_navier_stokes_solver")
        solver = self._navier_stokes_solver
        solution = solver.solution
        solution_components = solution.split()
        index = solver.field_association["pressure"]
        return solution_components[index]

    def write_boundary_markers(self):
        """
        Write the boundary markers specified by the MeshFunction
        `_boundary_markers` to a pvd-file.
        """
        assert hasattr(self, "_boundary_markers")
        assert hasattr(self, "_problem_name")

        # create results directory
        assert hasattr(self, "_results_dir")
        if not path.exists(self._results_dir):
            os.makedirs(self._results_dir)

        problem_name = self._problem_name
        suffix = ".pvd"
        fname = problem_name + "_BoundaryMarkers"
        fname += suffix
        fname = path.join(self._results_dir, fname)

        dlfn.File(fname) << self._boundary_markers
<<<<<<< HEAD

    def solve_problem(self):
        """
        Solve the stationary problem.
        """
=======

    def solve_problem(self):

>>>>>>> dfb07ab7
        # setup mesh
        self.setup_mesh()
        assert self._mesh is not None
        self._space_dim = self._mesh.geometry().dim()
        self._n_cells = self._mesh.num_cells()

        # collect all boundary markers
        self._collect_boundary_markers()

        # setup boundary conditions
        self.set_boundary_conditions()

        # setup has body force
        self.set_body_force()

        # setup parameters
        if not hasattr(self, "_Re"): # pragma: no cover
            self.set_parameters()

        # create solver object
        if not hasattr(self, "_navier_stokes_solver"):
<<<<<<< HEAD
            self._navier_stokes_solver = \
                Solver(self._mesh, self._boundary_markers,
                       self._tol, self._maxiter,
                       self._tol_picard, self._maxiter_picard)
=======
            self._navier_stokes_solver =  Solver(self._mesh, self._boundary_markers,
                                                 self._tol, self._maxiter,
                                                 self._tol_picard, self._maxiter_picard)
>>>>>>> dfb07ab7

        # pass boundary conditions
        self._navier_stokes_solver.set_boundary_conditions(self._bcs)

        # pass dimensionless numbers
        self._navier_stokes_solver.set_dimensionless_numbers(self._Re, self._Fr)

        # pass body force
        if hasattr(self, "_body_force"):
            self._navier_stokes_solver.set_body_force(self._body_force)

        try:
            # solve problem
            if self._Fr is not None:
                dlfn.info("Solving problem with Re = {0:.2f} and "
                          "Fr = {1:0.2f}".format(self._Re, self._Fr))
            else:
                dlfn.info("Solving problem with Re = {0:.2f}".format(self._Re))
            self._navier_stokes_solver.solve()
<<<<<<< HEAD

            # postprocess solution
            self.postprocess_solution()

            # write XDMF-files
            self._write_xdmf_file()

            return

        except RuntimeError:
            pass

        except Exception as ex:
            template = "An unexpected exception of type {0} occurred. " + \
                       "Arguments:\n{1!r}"
            message = template.format(type(ex).__name__, ex.args)
            print(message)

        if self._Fr is not None:
            dlfn.info("Solving problem for Re = {0:.2f} and Fr = {1:0.2f} "
                      "without suitable initial guess failed."
                      .format(self._Re, self._Fr))
        else:
            dlfn.info("Solving problem for Re = {0:.2f} without "
                      "suitable initial guess failed.".format(self._Re))
        # parameter continuation
        dlfn.info("Solving problem with parameter continuation...")

        # mixed logarithmic-linear spacing
        logReRange = np.logspace(np.log10(10.0), np.log10(self._Re),
                                 num=8, endpoint=True)
        linReRange = np.linspace(logReRange[-2], self._Re,
                                 num=8, endpoint=True)
        for Re in np.concatenate((logReRange[:-2], linReRange)):
            # pass dimensionless numbers
            self._navier_stokes_solver.set_dimensionless_numbers(Re, self._Fr)
            # solve problem
=======
        except: # pragma: no cover
>>>>>>> dfb07ab7
            if self._Fr is not None:
                dlfn.info("Solving problem with Re = {0:.2f} and "
                          "Fr = {1:0.2f}".format(Re, self._Fr))
            else:
                dlfn.info("Solving problem with Re = {0:.2f}".format(Re))
            self._navier_stokes_solver.solve()

        # postprocess solution
        self.postprocess_solution()

        # write XDMF-files
        self._write_xdmf_file()<|MERGE_RESOLUTION|>--- conflicted
+++ resolved
@@ -1,16 +1,19 @@
 #!/usr/bin/env python3
 # -*- coding: utf-8 -*-
 import os
-
 from os import path
 
 import dolfin as dlfn
 
 import numpy as np
 
+from navier_stokes_solver import VelocityBCType
+
+from navier_stokes_solver import PressureBCType
+
+from navier_stokes_solver import TractionBCType
+
 from navier_stokes_solver import StationaryNavierStokesSolver as Solver
-
-from navier_stokes_solver import VelocityBCType
 
 
 class StationaryNavierStokesProblem():
@@ -30,17 +33,11 @@
     maxiter_picard: int (optional)
         Maximum number of Picard iterations.
     """
-<<<<<<< HEAD
     def __init__(self, main_dir=None, tol=1e-10, maxiter=50, tol_picard=1e-2,
                  maxiter_picard=10):
         """
         Constructor of the class.
         """
-=======
-    def __init__(self, main_dir = None, tol = 1e-10, maxiter = 50,
-                 tol_picard = 1e-2, maxiter_picard = 10):
-
->>>>>>> dfb07ab7
         # input check
         assert all(isinstance(i, int) and i > 0 for i in (maxiter, maxiter_picard))
         assert all(isinstance(i, float) and i > 0.0 for i in (tol_picard, tol_picard))
@@ -67,7 +64,6 @@
         q_deg = self._p_deg + 2
         dlfn.parameters["form_compiler"]["quadrature_degree"] = q_deg
 
-<<<<<<< HEAD
     def _add_to_field_output(self, field):
         """
         Add the field to a list containing additional fields which are written
@@ -77,8 +73,6 @@
             self._additional_field_output = []
         self._additional_field_output.append(field)
 
-=======
->>>>>>> dfb07ab7
     def _get_filename(self):
         """
         Class method returning a filename for the given set of parameters.
@@ -99,15 +93,8 @@
         fname : str
             filename
         """
-<<<<<<< HEAD
         # input check
         assert hasattr(self, "_Re")
-=======
-
-        # input check
-        assert hasattr(self, "_Re")
-
->>>>>>> dfb07ab7
         assert hasattr(self, "_problem_name")
         problem_name = self._problem_name
         suffix = ".xdmf"
@@ -145,7 +132,6 @@
             for index, name in solver.sub_space_association.items():
                 solution_components[index].rename(name, "")
                 results_file.write(solution_components[index], 0.)
-<<<<<<< HEAD
             vorticity = self._compute_vorticity()
             results_file.write(vorticity, 0.)
             if hasattr(self, "_additional_field_output"):
@@ -303,10 +289,6 @@
         return bc_map
 
     def set_parameters(self, Re=1.0, Fr=None):
-=======
-
-    def set_parameters(self, Re = 1.0, Fr = None):
->>>>>>> dfb07ab7
         """
         Sets up the parameters of the model by creating or modifying class
         objects.
@@ -325,51 +307,35 @@
             assert isinstance(Fr, float) and Fr > 0.0
         self._Fr = Fr
 
-<<<<<<< HEAD
-    def setup_mesh(self):
+    def setup_mesh(self): # pragma: no cover
         """
         Pure virtual method for setting up the mesh of the problem.
         """
         raise NotImplementedError()
 
-    def set_boundary_conditions(self):
+    def set_boundary_conditions(self): # pragma: no cover
         """
         Pure virtual method for specifying the boundary conditions of the
         problem.
         """
         raise NotImplementedError()
 
-=======
-    def setup_mesh(self): # pragma: no cover
-        raise NotImplementedError()
-
-    def set_boundary_conditions(self): # pragma: no cover
-        raise NotImplementedError()
+    def set_body_force(self):
+        """
+        Virtual method for specifying the body force of the problem.
+        """
+        pass
 
     def postprocess_solution(self): # pragma: no cover
-        raise NotImplementedError()
-
->>>>>>> dfb07ab7
-    def set_body_force(self):
-        """
-        Virtual method for specifying the body force of the problem.
+        """
+        Virtual method for additional post-processing.
         """
         pass
 
-    def postprocess_solution(self):
-        """
-        Virtual method for additional post-processing.
-        """
-        pass
-
-<<<<<<< HEAD
     def _get_velocity(self):
         """
         Returns the velocity field.
         """
-=======
-    def get_velocity(self):
->>>>>>> dfb07ab7
         assert hasattr(self, "_navier_stokes_solver")
         solver = self._navier_stokes_solver
         solution = solver.solution
@@ -408,17 +374,11 @@
         fname = path.join(self._results_dir, fname)
 
         dlfn.File(fname) << self._boundary_markers
-<<<<<<< HEAD
 
     def solve_problem(self):
         """
         Solve the stationary problem.
         """
-=======
-
-    def solve_problem(self):
-
->>>>>>> dfb07ab7
         # setup mesh
         self.setup_mesh()
         assert self._mesh is not None
@@ -440,16 +400,10 @@
 
         # create solver object
         if not hasattr(self, "_navier_stokes_solver"):
-<<<<<<< HEAD
             self._navier_stokes_solver = \
                 Solver(self._mesh, self._boundary_markers,
                        self._tol, self._maxiter,
                        self._tol_picard, self._maxiter_picard)
-=======
-            self._navier_stokes_solver =  Solver(self._mesh, self._boundary_markers,
-                                                 self._tol, self._maxiter,
-                                                 self._tol_picard, self._maxiter_picard)
->>>>>>> dfb07ab7
 
         # pass boundary conditions
         self._navier_stokes_solver.set_boundary_conditions(self._bcs)
@@ -469,7 +423,6 @@
             else:
                 dlfn.info("Solving problem with Re = {0:.2f}".format(self._Re))
             self._navier_stokes_solver.solve()
-<<<<<<< HEAD
 
             # postprocess solution
             self.postprocess_solution()
@@ -507,9 +460,6 @@
             # pass dimensionless numbers
             self._navier_stokes_solver.set_dimensionless_numbers(Re, self._Fr)
             # solve problem
-=======
-        except: # pragma: no cover
->>>>>>> dfb07ab7
             if self._Fr is not None:
                 dlfn.info("Solving problem with Re = {0:.2f} and "
                           "Fr = {1:0.2f}".format(Re, self._Fr))
