#!/usr/bin/env python3
# -*- coding: utf-8 -*-
import dolfin as dlfn
from enum import Enum, auto
import glob
import math
from mshr import Sphere, Circle, generate_mesh
from os import path


class GeometryType(Enum):
    spherical_annulus = auto()
    rectangle = auto()
    square = auto()
    other = auto()


class SphericalAnnulusBoundaryMarkers(Enum):
    """
    Simple enumeration to identify the boundaries of a spherical annulus uniquely.
    """
    interior_boundary = auto()
    exterior_boundary = auto()


class SymmetricPipeBoundaryMarkers(Enum):
    """
    Simple enumeration to identify the boundaries of a symmetric pipe mesh uniquely.
    """
    wall = 100
    symmetry = 101
    inlet = 102
    outlet = 103


class HyperCubeBoundaryMarkers(Enum):
    """
    Simple enumeration to identify the boundaries of a hyper rectangle uniquely.
    """
    left = auto()
    right = auto()
    bottom = auto()
    top = auto()
    back = auto()
    front = auto()
    opening = auto()


HyperRectangleBoundaryMarkers = HyperCubeBoundaryMarkers


class CircularBoundary(dlfn.SubDomain):
    def __init__(self, **kwargs):
        super().__init__()
        assert(isinstance(kwargs["mesh"], dlfn.Mesh))
        assert(isinstance(kwargs["radius"], float) and kwargs["radius"] > 0.0)
        self._hmin = kwargs["mesh"].hmin()
        self._radius = kwargs["radius"]

    def inside(self, x, on_boundary):
        # tolerance: half length of smallest element
        tol = self._hmin / 2.
        result = abs(math.sqrt(x[0]**2 + x[1]**2) - self._radius) < tol
        return result and on_boundary


def spherical_shell(dim, radii, n_refinements=0):
    """
    Creates the mesh of a spherical shell using the mshr module.
    """
    assert isinstance(dim, int)
    assert dim == 2 or dim == 3

    assert isinstance(radii, (list, tuple)) and len(radii) == 2
    ri, ro = radii
    assert isinstance(ri, float) and ri > 0.
    assert isinstance(ro, float) and ro > 0.
    assert ri < ro

    assert isinstance(n_refinements, int) and n_refinements >= 0

    # mesh generation
    if dim == 2:
        center = dlfn.Point(0., 0.)
    elif dim == 3:
        center = dlfn.Point(0., 0., 0.)

    if dim == 2:
        domain = Circle(center, ro) \
               - Circle(center, ri)
        mesh = generate_mesh(domain, 75)
    elif dim == 3:
        domain = Sphere(center, ro) \
               - Sphere(center, ri)
        mesh = generate_mesh(domain, 15)

    # mesh refinement
    for i in range(n_refinements):
        mesh = dlfn.refine(mesh)

    # subdomains for boundaries
    facet_marker = dlfn.MeshFunction("size_t", mesh, mesh.topology().dim() - 1)
    facet_marker.set_all(0)

    # mark boundaries
    BoundaryMarkers = SphericalAnnulusBoundaryMarkers
    gamma_inner = CircularBoundary(mesh=mesh, radius=ro)
    gamma_inner.mark(facet_marker, BoundaryMarkers.interior_boundary.value)
    gamma_outer = CircularBoundary(mesh=mesh, radius=ro)
    gamma_outer.mark(facet_marker, BoundaryMarkers.exterior_boundary.value)

    return mesh, facet_marker


def hyper_cube(dim, n_points=10):
    """
    Creates a unit hyper cube with an equidistant mesh size.
    """
    assert isinstance(dim, int)
    assert dim == 2 or dim == 3
    assert isinstance(n_points, int) and n_points >= 0

    # mesh generation
    if dim == 2:
        corner_points = (dlfn.Point(0., 0.), dlfn.Point(1., 1.))
        mesh = dlfn.RectangleMesh(*corner_points, n_points, n_points)
    else:
        corner_points = (dlfn.Point(0., 0., 0.), dlfn.Point(1., 1., 1.))
        mesh = dlfn.BoxMesh(*corner_points, n_points, n_points, n_points)
    assert dim == mesh.topology().dim()
    # subdomains for boundaries
    facet_marker = dlfn.MeshFunction("size_t", mesh, dim - 1)
    facet_marker.set_all(0)

    # mark boundaries
    BoundaryMarkers = HyperCubeBoundaryMarkers

    gamma01 = dlfn.CompiledSubDomain("near(x[0], 0.0) && on_boundary")
    gamma02 = dlfn.CompiledSubDomain("near(x[0], 1.0) && on_boundary")
    gamma03 = dlfn.CompiledSubDomain("near(x[1], 0.0) && on_boundary")
    gamma04 = dlfn.CompiledSubDomain("near(x[1], 1.0) && on_boundary")

    gamma01.mark(facet_marker, BoundaryMarkers.left.value)
    gamma02.mark(facet_marker, BoundaryMarkers.right.value)
    gamma03.mark(facet_marker, BoundaryMarkers.bottom.value)
    gamma04.mark(facet_marker, BoundaryMarkers.top.value)

    if dim == 3:
        gamma05 = dlfn.CompiledSubDomain("near(x[2], 0.0) && on_boundary")
        gamma06 = dlfn.CompiledSubDomain("near(x[2], 1.0) && on_boundary")

        gamma05.mark(facet_marker, BoundaryMarkers.back.value)
        gamma06.mark(facet_marker, BoundaryMarkers.front.value)

    return mesh, facet_marker


def hyper_rectangle(first_point, second_point, n_points=10):
    """
    Create a hyper rectangle where the `first_point` and the `second_point`
    are two diagonally opposite corner points.
    """
    assert isinstance(first_point, (tuple, list))
    assert isinstance(second_point, (tuple, list))
    dim = len(first_point)
    assert dim == 2 or dim == 3
    assert len(second_point) == dim
    assert all(all(isinstance(x, float) for x in p) for p in (first_point, second_point))
    assert all(y - x > 0.0 for x, y in zip(first_point, second_point))
    corner_points = (dlfn.Point(*first_point), dlfn.Point(*second_point))

    assert isinstance(n_points, (int, tuple, list))
    if isinstance(n_points, (tuple, list)):
        assert all(isinstance(n, int) and n > 0 for n in n_points)
        assert len(n_points) == dim
    else:
        n_points > 0
        n_points = (n_points, ) * dim

    # mesh generation
    if dim == 2:

        mesh = dlfn.RectangleMesh(*corner_points, *n_points)
    else:
        mesh = dlfn.BoxMesh(*corner_points, *n_points)
    assert dim == mesh.topology().dim()

    # subdomains for boundaries
    facet_marker = dlfn.MeshFunction("size_t", mesh, dim - 1)
    facet_marker.set_all(0)

    # mark boundaries
    BoundaryMarkers = HyperCubeBoundaryMarkers

    gamma01 = dlfn.CompiledSubDomain("near(x[0], val) && on_boundary", val=first_point[0])
    gamma02 = dlfn.CompiledSubDomain("near(x[0], val) && on_boundary", val=second_point[0])
    gamma03 = dlfn.CompiledSubDomain("near(x[1], val) && on_boundary", val=first_point[1])
    gamma04 = dlfn.CompiledSubDomain("near(x[1], val) && on_boundary", val=second_point[1])

    gamma01.mark(facet_marker, BoundaryMarkers.left.value)
    gamma02.mark(facet_marker, BoundaryMarkers.right.value)
    gamma03.mark(facet_marker, BoundaryMarkers.bottom.value)
    gamma04.mark(facet_marker, BoundaryMarkers.top.value)

    if dim == 3:
        gamma05 = dlfn.CompiledSubDomain("near(x[2], val) && on_boundary", val=first_point[2])
        gamma06 = dlfn.CompiledSubDomain("near(x[2], val) && on_boundary", val=second_point[2])

        gamma05.mark(facet_marker, BoundaryMarkers.back.value)
        gamma06.mark(facet_marker, BoundaryMarkers.front.value)

    return mesh, facet_marker


def open_hyper_cube(dim, n_points=10, openings=None):
    """
    Create a hyper cube with openings.

    The openings are specified as a list of tuples containing the location,
    the center and the width of the opening. For example,

        openings = ( ("top", center, width), )

    where in 2D

        center = (0.5, 1.0)
        width = 0.25

    and in 3D

        center = (0.5, 0.5, 1.0)
        width = (0.25, 0.25)
    """
    tol = 1.0e3 * dlfn.DOLFIN_EPS

    if openings is None:  # pragma: no cover
        return hyper_cube(dim, n_points)

    # input check
    assert isinstance(openings, (tuple, list))
    assert all(isinstance(o, (tuple, list)) for o in openings)
    for position, center, width in openings:
        assert position in ("top", "bottom", "left", "right", "front", "back")

        assert isinstance(center, (tuple, list))
        assert len(center) == dim
        assert all(isinstance(x, float) for x in center)

        if isinstance(width, float):
            assert dim == 2
        else:
            assert isinstance(width, (tuple, list))
            assert len(width) == dim - 1
            assert all(isinstance(x, float) and x > 0.0 for x in width)

    # get hyper cube mesh with marked boundaries
    mesh, facet_markers = hyper_cube(dim, n_points)

    # the boundary markers are modified where an opening is located
    for position, center, width in openings:
        if isinstance(width, float):
            width = (width, )
        # find on which the facet the center point is located
        center_point = dlfn.Point(*center)
        facet = None
        for f in dlfn.facets(mesh):
            if f.exterior():
                normal = f.normal()
                center_point_in_facet_plane = False
                for v in dlfn.vertices(f):
                    d = v.point().dot(normal)
                    if abs(normal.dot(center_point) - d) < tol:
                        center_point_in_facet_plane = True
                        break
                if center_point_in_facet_plane is True:
                    facet = f
                    break
        assert facet is not None, "Center point is not on the boundary"

        # get boundary id of the corresponding boundary
        bndry_id = facet_markers[facet]

        # check that center point is on the right part of boundary and
        # modify the boundary markers
        BoundaryMarkers = HyperCubeBoundaryMarkers
        if position in ("left", "right"):
            assert bndry_id in (BoundaryMarkers.left.value, BoundaryMarkers.right.value)
            if position == "left":
                assert bndry_id == BoundaryMarkers.left.value
                str_standard_condition = "near(x[0], 0.0) && on_boundary"
            elif position == "right":
                assert bndry_id == BoundaryMarkers.right.value
                str_standard_condition = "near(x[0], 1.0) && on_boundary"
            if dim == 2:
                str_condition = " && ".join(
                        [str_standard_condition,
                         "-l_y / 2.0 <= (x[1] - c_y) <= l_y / 2.0"])
                gamma = dlfn.CompiledSubDomain(str_condition,
                                               l_y=width[0], c_y=center[1])
            elif dim == 3:
                str_condition = " && ".join(
                        [str_standard_condition,
                         "-l_y / 2.0 <= (x[1] - c_y) <= l_y / 2.0",
                         "-l_z / 2.0 <= (x[2] - c_z) <= l_z / 2.0"])
                gamma = dlfn.CompiledSubDomain(str_condition,
                                               l_y=width[0], l_z=width[1],
                                               c_y=center[1], c_z=center[2])
            gamma.mark(facet_markers, BoundaryMarkers.opening.value)

        elif position in ("bottom", "top"):
            assert bndry_id in (BoundaryMarkers.bottom.value, BoundaryMarkers.top.value), \
                "Boundary id {0} does not mactch the expected values "\
                "({1}, {2})".format(bndry_id, BoundaryMarkers.bottom.value, BoundaryMarkers.top.value)
            if position == "bottom":
                assert bndry_id == BoundaryMarkers.bottom.value, \
                    "Boundary id {0} does not mactch the expected value {1}".format(bndry_id, BoundaryMarkers.bottom.value)
                str_standard_condition = "near(x[1], 0.0) && on_boundary"
            elif position == "top":
                assert bndry_id == BoundaryMarkers.top.value, \
                    "Boundary id {0} does not mactch the expected value {1}".format(bndry_id, BoundaryMarkers.top.value)
                str_standard_condition = "near(x[1], 1.0) && on_boundary"
            if dim == 2:
                str_condition = " && ".join(
                        [str_standard_condition,
                         "std::abs(x[0] - c_x) <= (l_x / 2.0)"])
                gamma = dlfn.CompiledSubDomain(str_condition,
                                               l_x=width[0], c_x=center[0])
            elif dim == 3:
                str_condition = " && ".join(
                        [str_standard_condition,
                         "-l_x / 2.0 <= (x[0] - c_x) <= l_x / 2.0",
                         "-l_z / 2.0 <= (x[2] - c_z) <= l_z / 2.0"])
                gamma = dlfn.CompiledSubDomain(str_condition,
                                               l_x=width[0], l_z=width[1],
                                               c_x=center[0], c_z=center[2])
            gamma.mark(facet_markers, BoundaryMarkers.opening.value)

        elif position in ("back", "front"):
            assert dim == 3
            assert bndry_id in (BoundaryMarkers.back.value, BoundaryMarkers.front.value)
            if position == "back":
                assert bndry_id == BoundaryMarkers.back.value
                str_standard_condition = "near(x[2], 0.0) && on_boundary"
            elif position == "front":
                assert bndry_id == BoundaryMarkers.front.value
                str_standard_condition = "near(x[2], 1.0) && on_boundary"
            str_condition = " && ".join(
                    [str_standard_condition,
                     "-l_x / 2.0 <= (x[0] - c_x) <= l_x / 2.0",
                     "-l_y / 2.0 <= (x[1] - c_y) <= l_y / 2.0"])
            gamma = dlfn.CompiledSubDomain(str_condition,
                                           l_x=width[0], l_y=width[1],
                                           c_x=center[0], c_y=center[1])
            gamma.mark(facet_markers, BoundaryMarkers.opening.value)
        else:  # pragma: no cover
            raise RuntimeError()

    return mesh, facet_markers


def _extract_facet_markers(geo_filename):
    """Extract facet markers from a geo-file and returns them as a dictionary.
    """
    # input check
    assert isinstance(geo_filename, str)
    assert path.exists(geo_filename)
    assert geo_filename.endswith(".geo")
    # read file
    facet_markers = dict()
    with open(geo_filename, "r") as file:
        lines = file.readlines()
        for line in lines:
            if "Physical Curve" in line or "Physical Line" in line:
                line = line[line.index("(")+1:line.index(")")]
                assert "," in line
                description, number = line.split(",")
                # facet id
                number = number.strip(" ")
                assert number.isnumeric()
                facet_id = int(number)
                # boundary description
                description = description.strip(" ")
                description = description.strip("'")
                description = description.strip('"')
                assert description.replace(" ", "").isalpha()
                # add to dictionary
                assert description not in facet_markers
                facet_markers[description] = facet_id

    return facet_markers


def _locate_file(basename):
    """Locate a file in the current directory.
    """
    file_extension = path.splitext(basename)[1]
    files = glob.glob("../*/*/*" + file_extension, recursive=True)
    files += glob.glob("./*/*" + file_extension, recursive=True)
    files += glob.glob("./*/*/*" + file_extension, recursive=True)
    print(files)
    file = None
    for f in files:
        if basename in f:
            file = f
            break
    if file is not None:
        assert path.exists(file)
    return file


def _read_external_mesh(basename):
    """This script reads a gmsh file. This file must be located inside the project
    directory. If this script is used inside the docker container, the
    associated xdmf files must already exist.
    """
    # locate geo file
<<<<<<< HEAD
    fname = "DFGBenchmark.geo"
    geo_files = glob.glob("../*/*/*.geo", recursive=True)
    geo_files += glob.glob("./*/*/*.geo", recursive=True)
    for file in geo_files:
        if fname in file:
            geo_file = file
            break
    assert path.exists(geo_file)

=======
    assert isinstance(basename, str)
    assert basename.endswith(".geo")
    geo_file = _locate_file(basename)
    assert geo_file is not None
>>>>>>> 6c5d063d
    facet_marker_map = _extract_facet_markers(geo_file)
    # define xdmf files
    xdmf_file = _locate_file(basename.replace(".geo", ".xdmf"))
    xdmf_facet_marker_file = _locate_file(basename.replace(".geo", "_facet_markers.xdmf"))
    # check if xdmf files exist
    if xdmf_file is None or xdmf_facet_marker_file is None:
        from grid_tools import generate_xdmf_mesh
        xdmf_file, xdmf_facet_marker_file = generate_xdmf_mesh(geo_file)
    # read xdmf files
    assert path.exists(xdmf_file)
    mesh = dlfn.Mesh()
    with dlfn.XDMFFile(xdmf_file) as infile:
        infile.read(mesh)
    # read facet markers
    space_dim = mesh.geometry().dim()
    mvc = dlfn.MeshValueCollection("size_t", mesh, space_dim - 1)
    assert path.exists(xdmf_facet_marker_file)
    with dlfn.XDMFFile(xdmf_facet_marker_file) as infile:
        infile.read(mvc, "facet_markers")
    facet_markers = dlfn.cpp.mesh.MeshFunctionSizet(mesh, mvc)

    return mesh, facet_markers, facet_marker_map


def backward_facing_step():
    """Create a mesh of a channel with a backward facing step.
    """
    return _read_external_mesh("BackwardFacingStep.geo")


def blasius_plate():
    """Create a mesh of a plate embedded in free space.
    """
    return _read_external_mesh("BlasiusFlowProblem.geo")


def channel_with_cylinder():
    """Create a mesh of a channel with a cylinder.
    """
    return _read_external_mesh("DFGBenchmark.geo")<|MERGE_RESOLUTION|>--- conflicted
+++ resolved
@@ -414,22 +414,10 @@
     associated xdmf files must already exist.
     """
     # locate geo file
-<<<<<<< HEAD
-    fname = "DFGBenchmark.geo"
-    geo_files = glob.glob("../*/*/*.geo", recursive=True)
-    geo_files += glob.glob("./*/*/*.geo", recursive=True)
-    for file in geo_files:
-        if fname in file:
-            geo_file = file
-            break
-    assert path.exists(geo_file)
-
-=======
     assert isinstance(basename, str)
     assert basename.endswith(".geo")
     geo_file = _locate_file(basename)
     assert geo_file is not None
->>>>>>> 6c5d063d
     facet_marker_map = _extract_facet_markers(geo_file)
     # define xdmf files
     xdmf_file = _locate_file(basename.replace(".geo", ".xdmf"))
