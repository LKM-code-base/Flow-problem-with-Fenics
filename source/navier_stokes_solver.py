#!/usr/bin/env python3
# -*- coding: utf-8 -*-
from enum import Enum, auto

import numpy as np

import math

import dolfin as dlfn
from dolfin import grad, div, dot, inner

from auxiliary_modules import CustomNonlinearProblem


class VelocityBCType(Enum):
    no_slip = auto()
    no_normal_flux = auto()
    no_tangential_flux = auto()
    constant = auto()
    function = auto()


class PressureBCType(Enum):
    constant = auto()
    function = auto()
    mean_value = auto()
    none = auto()

<<<<<<< HEAD

=======
>>>>>>> dfb07ab7
class TractionBCType(Enum):
    constant = auto()
    function = auto()
    free = auto()

<<<<<<< HEAD

=======
>>>>>>> dfb07ab7
class SpatialDiscretizationConvectiveTerm(Enum):
    standard = auto()


def boundary_normal(mesh, facet_markers, bndry_id):
    """
    Extracts the normal vector of the boundary marked by the boundary id
    by checking that
        1. the facet normal vectors are co-linear
        2. the vector connecting two face midpoints is tangential to both
           normal vectors.

    Returns a tuple of float representing the normal.
    """
    tol = 1.0e3 * dlfn.DOLFIN_EPS
    normal_vectors = []
    midpoints = []
    for f in dlfn.facets(mesh):
<<<<<<< HEAD
        if f.exterior() and facet_markers[f] == bndry_id:
            current_normal = f.normal()
            current_midpoint = f.midpoint()
            for normal, midpoint in zip(normal_vectors, midpoints):
                # check that normal vectors point in the same direction
                assert current_normal.dot(normal) > 0.0
                # check that normal vector are parallel
                if abs(current_normal.dot(normal) - 1.0) > tol:
                    raise ValueError("Boundary facets do not share common normal.")
                # compute a tangential vector as connection vector of two
                # midpoints
                midpoint_connection = midpoint - current_midpoint
                # check that tangential vector is orthogonal to both normal
                # vectors
                if abs(midpoint_connection.dot(normal)) > tol:
                    raise ValueError("Midpoint connection vector is not tangential to boundary facets.")
                if abs(midpoint_connection.dot(current_normal)) > tol:
                    raise ValueError("Midpoint connection vector is not tangential to boundary facets.")
            normal_vectors.append(current_normal)
            midpoints.append(midpoint)

    dim = mesh.topology().dim()
    normal = normal_vectors[0]

    return (normal[d] for d in range(dim))
=======
        if f.exterior():
            if facet_markers[f] == bndry_id:
                current_normal = f.normal()
                current_midpoint = f.midpoint()
                for normal, midpoint in zip(normal_vectors, midpoints):
                    assert current_normal.dot(normal) > 0.0
                    if abs(current_normal.dot(normal) - 1.0) > tol: # pragma: no cover
                        raise ValueError("Boundary facets do not share common normal.")
                    midpoint_connection = midpoint - current_midpoint
                    if abs(midpoint_connection.dot(normal)) > tol: # pragma: no cover
                        raise ValueError("Midpoint connection vector is not tangential to boundary facets.")
                    if abs(midpoint_connection.dot(current_normal)) > tol: # pragma: no cover
                        raise ValueError("Midpoint connection vector is not tangential to boundary facets.")
                normal_vectors.append(current_normal)
                midpoints.append(current_midpoint)

    dim = mesh.geometry().dim()
    normal = normal_vectors[0]

    return tuple(normal[d] for d in range(dim))
>>>>>>> dfb07ab7


class StationaryNavierStokesSolver():
    """
    Class to simulate stationary fluid flow of an incompressible fluid using
    P2-P1 finite elements. The system is solved hybrid Picard-Newton iteration.

    Parameters
    ----------
    """
    # class variables
    _sub_space_association = {0: "velocity", 1: "pressure"}
    _field_association = {value: key for key, value in _sub_space_association.items()}
    _apply_body_force = False
    _body_force_specified = False
    _apply_boundary_traction = False
    _null_scalar = dlfn.Constant(0.)

    def __init__(self, mesh, boundary_markers, tol=1e-10, maxiter=50,
                 tol_picard=1e-2, maxiter_picard=10):

        # input check
        assert isinstance(mesh, dlfn.Mesh)
        assert isinstance(boundary_markers, (dlfn.cpp.mesh.MeshFunctionSizet,
                                             dlfn.cpp.mesh.MeshFunctionInt))
        assert all(isinstance(i, int) and i > 0 for i in (maxiter, maxiter_picard))
        assert all(isinstance(i, float) and i > 0.0 for i in (tol_picard, tol_picard))

        # set mesh variables
        self._mesh = mesh
        self._boundary_markers = boundary_markers
        self._space_dim = self._mesh.geometry().dim()
        assert self._boundary_markers.dim() == self._space_dim - 1
        self._n_cells = self._mesh.num_cells()

        # dimension-dependent variables
<<<<<<< HEAD
        self._null_vector = dlfn.Constant((0., ) * self._space_dim)
=======
        self._null_vector = dlfn.Constant((0., ) *  self._space_dim)
>>>>>>> dfb07ab7

        # set numerical tolerances
        self._tol_picard = tol_picard
        self._maxiter_picard = maxiter_picard
        self._tol = tol
        self._maxiter = maxiter

        # set discretization parameters
        # polynomial degree
        self._p_deg = 1

        # quadrature degree
        q_deg = self._p_deg + 2
        dlfn.parameters["form_compiler"]["quadrature_degree"] = q_deg

    def _setup_function_spaces(self):
        """
        Class method setting up function spaces.
        """
        assert hasattr(self, "_mesh")
        cell = self._mesh.ufl_cell()

        # element formulation
        elemV = dlfn.VectorElement("CG", cell, self._p_deg + 1)
        elemP = dlfn.FiniteElement("CG", cell, self._p_deg)

        # element
<<<<<<< HEAD
        mixedElement = dlfn.MixedElement([elemV, elemP])
=======
        mixedElement = dlfn.MixedElement([elemV , elemP])
>>>>>>> dfb07ab7

        # mixed function space
        self._Wh = dlfn.FunctionSpace(self._mesh, mixedElement)
        self._n_dofs = self._Wh.dim()

        assert hasattr(self, "_n_cells")
        dlfn.info("Number of cells {0}, number of DoFs: {1}".format(self._n_cells, self._n_dofs))

    def _setup_boundary_conditions(self):
        assert hasattr(self, "_bcs")
        assert hasattr(self, "_Wh")
        assert hasattr(self, "_boundary_markers")

        self._dirichlet_bcs = []
        # velocity part
        velocity_space = self._Wh.sub(self._field_association["velocity"])
        velocity_bcs = self._bcs["velocity"]
        for bc_type, bc_bndry_id, bc_value in velocity_bcs:

            if bc_type is VelocityBCType.no_slip:
                bc_object = dlfn.DirichletBC(velocity_space, self._null_vector,
                                             self._boundary_markers, bc_bndry_id)
                self._dirichlet_bcs.append(bc_object)

            elif bc_type is VelocityBCType.constant:
                const_function = dlfn.Constant(bc_value)
                bc_object = dlfn.DirichletBC(velocity_space, const_function,
                                             self._boundary_markers, bc_bndry_id)
                self._dirichlet_bcs.append(bc_object)

            elif bc_type is VelocityBCType.function:
                bc_object = dlfn.DirichletBC(velocity_space, bc_value,
                                             self._boundary_markers, bc_bndry_id)
                self._dirichlet_bcs.append(bc_object)

            # TODO: requires testing
            elif bc_type is VelocityBCType.no_normal_flux:
                # extract normal vector
                bndry_normal = boundary_normal(self._mesh, self._boundary_markers, bc_bndry_id)
                # find direction of normal vector
                bndry_normal = np.array(bndry_normal)
                projections = np.abs(np.identity(self._space_dim).dot(bndry_normal))
                normal_direction = projections.argmax()
                # check that direction is either e_x, e_y or e_z
                assert np.abs(projections[normal_direction] - 1.0) < 1.0e3 * dlfn.DOLFIN_EPS
                assert all([np.abs(projections[d]) for d in range(self._space_dim) if d != normal_direction])
                # construct boundary condition on subspace
                bc_object = dlfn.DirichletBC(velocity_space.sub(normal_direction), self._null_scalar,
                                             self._boundary_markers, bc_bndry_id)
                self._dirichlet_bcs.append(bc_object)

            # TODO: requires testing
            elif bc_type is VelocityBCType.no_tangential_flux:
                # extract normal vector
                bndry_normal = boundary_normal(self._mesh, self._boundary_markers, bc_bndry_id)
                # find direction of normal vector
                bndry_normal = np.array(bndry_normal)
                projections = np.abs(np.identity(self._space_dim).dot(bndry_normal))
                normal_direction = projections.argmax()
                # check that direction is either e_x, e_y or e_z
                assert np.abs(projections[normal_direction] - 1.0) < 1.0e3 * dlfn.DOLFIN_EPS
                assert all([np.abs(projections[d]) for d in range(self._space_dim) if d != normal_direction])
                # construct boundary conditions on subspace
                for d in range(self._space_dim):
                    if d != normal_direction:
                        bc_object = dlfn.DirichletBC(velocity_space.sub(d), self._null_scalar,
                                                     self._boundary_markers, bc_bndry_id)
                        self._dirichlet_bcs.append(bc_object)
<<<<<<< HEAD

=======
>>>>>>> dfb07ab7
            else:
                raise NotImplementedError()
        # pressure part
        if "pressure" in self._bcs:
            pressure_space = self._Wh.sub(self._field_association["pressure"])
            pressure_bcs = self._bcs["pressure"]
            for bc_type, bc_bndry_id, bc_value in pressure_bcs:
                if bc_type is PressureBCType.constant:
                    const_function = dlfn.Constant(bc_value)
                    bc_object = dlfn.DirichletBC(pressure_space, const_function,
                                                 self._boundary_markers, bc_bndry_id)
                    self._dirichlet_bcs.append(bc_object)
                elif bc_type is PressureBCType.function:
                    bc_object = dlfn.DirichletBC(pressure_space, bc_value,
                                                 self._boundary_markers, bc_bndry_id)
                    self._dirichlet_bcs.append(bc_object)
                elif PressureBCType.none:
                    continue
                else:
                    raise NotImplementedError()

        # traction boundary conditions
        if "traction" in self._bcs:
            self._traction_bcs = dict()
            traction_bcs = self._bcs["traction"]
            for bc_type, bc_bndry_id, bc_value in traction_bcs:
                if bc_type is not TractionBCType.free:
                    # make sure that there is no velocity boundary condition on
                    # the current boundary
                    for _, velocity_bndry_id, _ in velocity_bcs:
                        assert velocity_bndry_id != bc_bndry_id, \
                            ValueError("Unconsistent boundary conditions on boundry with "
                                       "boundary id: {0}.".format(bc_bndry_id))
                    if bc_type is TractionBCType.constant:
                        const_function = dlfn.Constant(bc_value)
                        self._traction_bs[bc_bndry_id] = const_function
                    elif bc_type is TractionBCType.function:
                        self._traction_bs[bc_bndry_id] = bc_value
                    else:
                        raise NotImplementedError()

    def _setup_problem(self):
        """
        Method setting up non-linear solver objects of the stationary problem.
        """
        assert hasattr(self, "_mesh")
        assert hasattr(self, "_boundary_markers")

        self._setup_function_spaces()
        self._setup_boundary_conditions()

        # creating test and trial functions
        (v, p) = dlfn.TrialFunctions(self._Wh)
        (w, q) = dlfn.TestFunctions(self._Wh)

        # solution
        self._solution = dlfn.Function(self._Wh)
        sol_v, sol_p = dlfn.split(self._solution)

        # volume element
        dV = dlfn.Measure("dx", domain=self._mesh)
        dA = dlfn.Measure("ds", domain=self._mesh, subdomain_data=self._boundary_markers)

        # dimensionless parameters
        assert hasattr(self, "_Re")
        Re = self._Re

        # viscous operator
        if hasattr(self, "_traction_bs"):
            def a(phi, psi): return inner(grad(phi), grad(psi))
        else:
            def a(phi, psi):
                return dlfn.Constant(0.5) * inner(grad(phi) + grad(phi).T,
                                                  grad(psi) + grad(psi).T)
        # divergence operator
        def b(phi, psi): return inner(div(phi), psi)
        # non-linear convection operator
        def c(phi, chi, psi): return dot(dot(grad(chi), phi), psi)

        # weak forms
        # mass balance
        F_mass = -b(sol_v, q) * dV
        # momentum balance
        F_momentum = (c(sol_v, sol_v, w) - b(w, sol_p) + (1. / Re) * a(sol_v, w)) * dV
        # add body force term
        if self._apply_body_force is True:
            assert hasattr(self, "_Fr"), "Froude number is not specified."
            assert hasattr(self, "_body_force"), "Body force is not specified."
            F_momentum -= dot(self._body_force, w) * dV
        # add boundary tractions
        if hasattr(self, "traction_bcs"):
            for bndry_id, traction in self._traction_bcs.items():
                F_momentum += dot(traction, w) * dA(bndry_id)

        self._F = F_mass + F_momentum

        # linearization using Picard's method
        J_picard_mass = -b(v, q) * dV
        J_picard_momentum = (c(sol_v, v, w) - b(w, p) + (1. / Re) * a(v, w)) * dV
        self._J_picard = J_picard_mass + J_picard_momentum

        # linearization using Newton's method
        self._J_newton = dlfn.derivative(self._F, self._solution)

        # setup non-linear solver
        linear_solver = dlfn.PETScLUSolver()
        comm = dlfn.MPI.comm_world
        factory = dlfn.PETScFactory.instance()
        self._nonlinear_solver = dlfn.NewtonSolver(comm, linear_solver, factory)

        # setup problem with Picard linearization
        self._picard_problem = CustomNonlinearProblem(self._F,
                                                      self._dirichlet_bcs,
                                                      self._J_picard)

        # setup problem with Newton linearization
        self._newton_problem = CustomNonlinearProblem(self._F,
                                                      self._dirichlet_bcs,
                                                      self._J_newton)

    def set_boundary_conditions(self, bcs):
        """
        Set the boundary conditions of the problem.
        """
        assert isinstance(bcs, dict)

        # create a set containing contrained boundaries
        bndry_ids = set()

        # check if structure of dictionary is correct
        for key, bc_group in bcs.items():
            if key == "velocity":
                group_type = VelocityBCType
                none_type = VelocityBCType.no_normal_flux
            elif key == "pressure":
                group_type = PressureBCType
                none_type = PressureBCType.none
            elif key == "traction":
                group_type = TractionBCType
                none_type = TractionBCType.free
            else:
                raise ValueError("The field key <{0}> is unknown ".format(key))

            const_type = group_type.constant
            assert isinstance(bc_group, (tuple, list))

            # check group of boundary conditions
            for bc in bc_group:
                assert isinstance(bc, tuple)
                assert len(bc) == 3

                bc_type, bc_bndry_id, bc_value = bc

                # check if type of boundary condition is known
                assert bc_type in group_type

                # check if type of boundary id is correct
                assert isinstance(bc_bndry_id, int) and bc_bndry_id > 0
                bndry_ids.add(bc_bndry_id)

                # check if value type of bc is correct
                # a) check None for none_type
                if bc_type is none_type:
                    assert bc_value is None
                # b) check None for trivial ones
                elif bc_type in (VelocityBCType.no_slip, VelocityBCType.no_tangential_flux):
                    assert bc_value is None
                # c) check dimensions for constants
                elif bc_type is const_type:
                    # vector fields
                    if group_type in (VelocityBCType, TractionBCType):
                        assert isinstance(bc_value, (list, tuple))
                        assert len(bc_value) == self._space_dim
                        assert all(isinstance(x, float) for x in bc_value)
                    # scalar fields
                    else:
                        assert isinstance(bc_value, float)
                # d) check dimensions for functions
                else:
                    isinstance(bc_value, dlfn.Expression)
                    if group_type in (VelocityBCType, TractionBCType):
                        # check rank
                        assert len(bc_value.ufl_shape) == 1
                        # check dimension
                        assert bc_value.ufl_shape[0] == self._space_dim

        # check that all passed boundary ids occur in the facet markers
        bndry_ids_found = dict(zip(bndry_ids, (False, ) * len(bndry_ids)))
        for facet in dlfn.facets(self._mesh):
            if facet.exterior():
                if self._boundary_markers[facet] in bndry_ids:
                    bndry_ids_found[self._boundary_markers[facet]] = True
                    if all(bndry_ids_found.values()):
                        break
        if not all(bndry_ids_found): # pragma: no cover
            missing = [key for key, value in bndry_ids_found.items() if value is False]
            message = "Boundary id" + ("s " if len(missing) > 1 else " ")
            message += ", ".join(map(str, missing))
            message += "were not found in the facet markers of the mesh."
            raise ValueError(message)

        # boundary conditions accepted
        self._bcs = bcs

<<<<<<< HEAD
    def set_dimensionless_numbers(self, Re=1.0, Fr=None):
=======
    def set_dimensionless_numbers(self, Re = 1.0, Fr = None):
>>>>>>> dfb07ab7
        """
        Updates the parameters of the model by creating or modifying class
        objects.

        Parameters
        ----------
        Re : float
            Kinetic Reynolds numbers.
        Fr : float
            Froude number.
        """
        assert isinstance(Re, float) and Re > 0.0
        if not hasattr(self, "_Re"):
            self._Re = dlfn.Constant(Re)
        else:
            self._Re.assign(Re)

        if Fr is not None:
            assert isinstance(Fr, float) and Fr > 0.0
            self._apply_body_force = True

            if self._body_force_specified is False:
                dlfn.info("Attention: The body force is not specified "
                          "although the Froude number is.")

            if not hasattr(self, "_Fr"):
                self._Fr = dlfn.Constant(Fr)
            else:
                self._Fr.assign(Fr)

    @property
    def sub_space_association(self):
        return self._sub_space_association

    @property
    def field_association(self):
        return self._field_association

    @property
    def solution(self):
        return self._solution

    def set_body_force(self, body_force):
        """
        Specifies the body force.

        Parameters
        ----------
        body_force : dolfin.Expression, dolfin. Constant
            The body force.
        """
        assert isinstance(body_force, (dlfn.Expression, dlfn.Constant))
        assert body_force.ufl_shape[0] == self._space_dim
        self._body_force = body_force
        self._body_force_specified = True

        if self._body_force_specified is False:
            dlfn.info("Attention: The Froude number is not specified "
                      "although the body force is.")

    def solve(self):
        """
        Solves the nonlinear problem.
        """
        # setup problem
        if not all(hasattr(self, attr) for attr in ("_nonlinear_solver",
                                                    "_picard_problem",
                                                    "_newton_problem",
                                                    "_solution")):
            self._setup_problem()

        # compute initial residual
        residual_vector = dlfn.Vector(self._solution.vector())
        self._picard_problem.F(residual_vector, self._solution.vector())
        residual = residual_vector.norm("l2")

        # correct initial tolerance if necessary
        if residual < self._tol_picard:
            # determine order of magnitude
            order = math.floor(math.log10(residual))
            # specify corrected tolerance
            self._tol_picard = (residual / 10.0**order - 1.0) * 10.0**order

        # Picard iteration
        dlfn.info("Starting Picard iteration...")
        self._nonlinear_solver.parameters["maximum_iterations"] = self._maxiter_picard
        self._nonlinear_solver.parameters["absolute_tolerance"] = self._tol_picard
        self._nonlinear_solver.solve(self._picard_problem, self._solution.vector())

        # Newton's method
        dlfn.info("Starting Newton iteration...")
        self._nonlinear_solver.parameters["absolute_tolerance"] = self._tol
        self._nonlinear_solver.parameters["maximum_iterations"] = self._maxiter
        self._nonlinear_solver.parameters["error_on_nonconvergence"] = False
        self._nonlinear_solver.solve(self._newton_problem, self._solution.vector())

        # check residual
        self._newton_problem.F(residual_vector, self._solution.vector())
        residual = residual_vector.norm("l2")
        assert residual <= self._tol, "Newton iteration did not converge."<|MERGE_RESOLUTION|>--- conflicted
+++ resolved
@@ -26,19 +26,13 @@
     mean_value = auto()
     none = auto()
 
-<<<<<<< HEAD
-
-=======
->>>>>>> dfb07ab7
+
 class TractionBCType(Enum):
     constant = auto()
     function = auto()
     free = auto()
 
-<<<<<<< HEAD
-
-=======
->>>>>>> dfb07ab7
+
 class SpatialDiscretizationConvectiveTerm(Enum):
     standard = auto()
 
@@ -57,42 +51,21 @@
     normal_vectors = []
     midpoints = []
     for f in dlfn.facets(mesh):
-<<<<<<< HEAD
-        if f.exterior() and facet_markers[f] == bndry_id:
-            current_normal = f.normal()
-            current_midpoint = f.midpoint()
-            for normal, midpoint in zip(normal_vectors, midpoints):
-                # check that normal vectors point in the same direction
-                assert current_normal.dot(normal) > 0.0
-                # check that normal vector are parallel
-                if abs(current_normal.dot(normal) - 1.0) > tol:
-                    raise ValueError("Boundary facets do not share common normal.")
-                # compute a tangential vector as connection vector of two
-                # midpoints
-                midpoint_connection = midpoint - current_midpoint
-                # check that tangential vector is orthogonal to both normal
-                # vectors
-                if abs(midpoint_connection.dot(normal)) > tol:
-                    raise ValueError("Midpoint connection vector is not tangential to boundary facets.")
-                if abs(midpoint_connection.dot(current_normal)) > tol:
-                    raise ValueError("Midpoint connection vector is not tangential to boundary facets.")
-            normal_vectors.append(current_normal)
-            midpoints.append(midpoint)
-
-    dim = mesh.topology().dim()
-    normal = normal_vectors[0]
-
-    return (normal[d] for d in range(dim))
-=======
         if f.exterior():
             if facet_markers[f] == bndry_id:
                 current_normal = f.normal()
                 current_midpoint = f.midpoint()
                 for normal, midpoint in zip(normal_vectors, midpoints):
+                    # check that normal vectors point in the same direction
                     assert current_normal.dot(normal) > 0.0
+                    # check that normal vector are parallel
                     if abs(current_normal.dot(normal) - 1.0) > tol: # pragma: no cover
                         raise ValueError("Boundary facets do not share common normal.")
+                    # compute a tangential vector as connection vector of two
+                    # midpoints
                     midpoint_connection = midpoint - current_midpoint
+                    # check that tangential vector is orthogonal to both normal
+                    # vectors
                     if abs(midpoint_connection.dot(normal)) > tol: # pragma: no cover
                         raise ValueError("Midpoint connection vector is not tangential to boundary facets.")
                     if abs(midpoint_connection.dot(current_normal)) > tol: # pragma: no cover
@@ -104,7 +77,6 @@
     normal = normal_vectors[0]
 
     return tuple(normal[d] for d in range(dim))
->>>>>>> dfb07ab7
 
 
 class StationaryNavierStokesSolver():
@@ -141,11 +113,7 @@
         self._n_cells = self._mesh.num_cells()
 
         # dimension-dependent variables
-<<<<<<< HEAD
         self._null_vector = dlfn.Constant((0., ) * self._space_dim)
-=======
-        self._null_vector = dlfn.Constant((0., ) *  self._space_dim)
->>>>>>> dfb07ab7
 
         # set numerical tolerances
         self._tol_picard = tol_picard
@@ -173,11 +141,7 @@
         elemP = dlfn.FiniteElement("CG", cell, self._p_deg)
 
         # element
-<<<<<<< HEAD
         mixedElement = dlfn.MixedElement([elemV, elemP])
-=======
-        mixedElement = dlfn.MixedElement([elemV , elemP])
->>>>>>> dfb07ab7
 
         # mixed function space
         self._Wh = dlfn.FunctionSpace(self._mesh, mixedElement)
@@ -246,10 +210,7 @@
                         bc_object = dlfn.DirichletBC(velocity_space.sub(d), self._null_scalar,
                                                      self._boundary_markers, bc_bndry_id)
                         self._dirichlet_bcs.append(bc_object)
-<<<<<<< HEAD
-
-=======
->>>>>>> dfb07ab7
+
             else:
                 raise NotImplementedError()
         # pressure part
@@ -454,11 +415,7 @@
         # boundary conditions accepted
         self._bcs = bcs
 
-<<<<<<< HEAD
     def set_dimensionless_numbers(self, Re=1.0, Fr=None):
-=======
-    def set_dimensionless_numbers(self, Re = 1.0, Fr = None):
->>>>>>> dfb07ab7
         """
         Updates the parameters of the model by creating or modifying class
         objects.
