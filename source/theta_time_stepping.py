#!/usr/bin/env python3
# -*- coding: utf-8 -*-
from enum import Enum, auto
from discrete_time import DiscreteTime
import math


class ThetaTimeSteppingType(Enum):
    ForwardEuler = auto()
    BackwardEuler = auto()
    CrankNicolson = auto()
    FractionalStep01 = auto()
    FractionalStep02 = auto()


class GeneralThetaTimeStepping(DiscreteTime):
    """Generalized fractional step theta-scheme according to V. John (2016),
    Tables 7.1 and 7.2 on pg. 397.
    """
    _theta = 1.0 - math.sqrt(2.0) / 2.0
    _zeta = 1.0 - 2.0 * _theta
    _tau = _zeta / (1.0 - _theta)
    _eta = 1.0 - _tau

    def __init__(self, start_time, end_time, theta_type, desired_start_time_step=0.0):
        super().__init__(start_time, end_time, desired_start_time_step)

        assert isinstance(theta_type, ThetaTimeSteppingType)
        self._type = theta_type

        # set parameters
        if self._type == ThetaTimeSteppingType.ForwardEuler:
            self._n_steps = 1
            self._Theta = [(0.0, 1.0, 1.0, 0.0)]

        elif self._type == ThetaTimeSteppingType.BackwardEuler:
            self._n_steps = 1
            self._Theta = [(1.0, 0.0, 0.0, 1.0)]

        elif self._type == ThetaTimeSteppingType.CrankNicolson:
            self._n_steps = 1
            self._Theta = [(0.5, 0.5, 0.5, 0.5)]

        elif self._type == ThetaTimeSteppingType.FractionalStep01:
            self._n_steps = 3
            theta = self._theta
            zeta = self._zeta
            tau = self._tau
            eta = self._eta
            self._Theta = [(tau * theta, eta * theta, eta * theta, tau * theta),
                           (eta * zeta, tau * zeta, tau * zeta, eta * zeta),
                           (tau * theta, eta * theta, eta * theta, tau * theta)]

        elif self._type == ThetaTimeSteppingType.FractionalStep02:
            self._n_steps = 3
            theta = self._theta
            zeta = self._zeta
            tau = self._tau
            eta = self._eta
            self._Theta = [(tau * theta, eta * theta, theta, 0.0),
                           (eta * zeta, tau * zeta, 0.0, zeta),
                           (tau * theta, eta * theta, theta, 0.0)]

        self._intermediate_timesteps = [0.0] * self._n_steps
        self._intermediate_times = [[0.0] * self._n_steps for i in range(2)]

    def restart(self):
        """
        Resets all member variables to the initial state.
        """
        super().restart()

        self._intermediate_timesteps = [0.0] * self._n_steps
        self._intermediate_times = [[0.0] * self._n_steps for i in range(2)]

    def update_coefficients(self):
        # compute intermediate time steps
        next_step_size = self.get_next_step_size()
        assert math.isfinite(next_step_size)
        if self._type == ThetaTimeSteppingType.FractionalStep01 or\
                self._type == ThetaTimeSteppingType.FractionalStep02:
            self._intermediate_timesteps[0] = self._theta * next_step_size
            self._intermediate_timesteps[1] = self._zeta * next_step_size
            self._intermediate_timesteps[2] = self._theta * next_step_size
        else:
            self._intermediate_timesteps[0] = next_step_size
        # compute intermediate times
        current_time = self.current_time
        next_time = self.next_time
        if self._type == ThetaTimeSteppingType.FractionalStep01 or\
                self._type == ThetaTimeSteppingType.FractionalStep02:
            self._intermediate_times[0][0] = current_time
            self._intermediate_times[0][1] = current_time + self._theta * next_step_size
            self._intermediate_times[0][2] = next_time - self._theta * next_step_size
            self._intermediate_times[1][0] = current_time + self._theta * next_step_size
            self._intermediate_times[1][1] = next_time - self._theta * next_step_size
            self._intermediate_times[1][2] = next_time
        else:
            self._intermediate_times[0][0] = current_time
            self._intermediate_times[1][0] = next_time

    @property
    def theta(self):
        return self._Theta

    @property
    def intermediate_timesteps(self):
        return self._intermediate_timesteps

    @property
    def intermediate_times(self):
        return self._intermediate_times

    @property
    def n_levels(self):
        """Returns the number of solution of previous timesteps required."""
        return 1

    @property
    def n_steps(self):
        """Returns the number of substeps required to proceed from the current
        time level to the next time level."""
<<<<<<< HEAD
        return self._n_steps
=======
        return self._n_steps
>>>>>>> e4481d59
<|MERGE_RESOLUTION|>--- conflicted
+++ resolved
@@ -120,8 +120,4 @@
     def n_steps(self):
         """Returns the number of substeps required to proceed from the current
         time level to the next time level."""
-<<<<<<< HEAD
         return self._n_steps
-=======
-        return self._n_steps
->>>>>>> e4481d59
