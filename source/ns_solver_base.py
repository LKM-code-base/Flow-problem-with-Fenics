--- conflicted
+++ resolved
@@ -408,13 +408,6 @@
                     dlfn.FunctionAssigner(receiving_space, assigning_space)
         return self._forward_subspace_assigners
 
-<<<<<<< HEAD
-    def _viscous_term(self, u, v):
-        assert isinstance(u, self._form_function_types)
-        assert isinstance(v, self._form_function_types)
-
-        return self._one_half * inner(grad(u) + grad(u).T, grad(v) + grad(v).T)
-    
     def _coriolis_term(self, u, v):
         assert isinstance(u, self._form_function_types)
         assert isinstance(v, self._form_function_types)
@@ -438,8 +431,6 @@
             assert len(self._Alpha) == 3
             return dot(dlfn.cross(self._Alpha, dlfn.SpatialCoordinate(self._mesh)), v)
 
-=======
->>>>>>> 449a46f4
     def _picard_linerization_convective_term(self, u, v, w):
         assert isinstance(u, self._form_function_types)
         assert isinstance(v, self._form_trial_function_types)
@@ -1007,7 +998,7 @@
         raise NotImplementedError("You are calling a purely virtual method.")
 
     def _set_time(self, next_time=None, current_time=None):
-        """Set time of boundary condition objects and forces."""
+        """Set time of boundary condition objects and body force."""
         # input check
         if next_time is None:
             next_time = self._time_stepping.next_time
