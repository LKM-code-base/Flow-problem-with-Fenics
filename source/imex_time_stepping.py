--- conflicted
+++ resolved
@@ -146,22 +146,14 @@
     @property
     def coefficients_changed(self):
         return self._coefficients_changed
-<<<<<<< HEAD
-    
-=======
 
->>>>>>> bd437ecc
     @property
     def n_levels(self):
         """Returns the number of solution of previous timesteps required."""
         return len(self._alpha) - 1
-<<<<<<< HEAD
-    
-=======
 
->>>>>>> bd437ecc
     @property
     def n_substeps(self):
         """Returns the number of substeps required to proceed from the current
         time level to the next time level."""
-        return 1+        return 1
