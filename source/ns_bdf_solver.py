--- conflicted
+++ resolved
@@ -73,26 +73,12 @@
                       ) * dV
         # add boundary tractions
         F_momentum = self._add_boundary_tractions(F_momentum, w)
-
         # add body force term
-<<<<<<< HEAD
-        if hasattr(self, "_body_force"):
-            assert hasattr(self, "_Fr"), "Froude number is not specified."
-            F_momentum -= dlfn.dot(self._body_force, w) / self._Fr**2 * dV
-            
-        # add coriolis force term
-        if hasattr(self, "_Omega"):
-            assert hasattr(self, "_Ro"), "Rossby number is not specified."
-            F_momentum += self._coriolis_term(velocity, w) / self._Ro * dV
-            
-        # add euler force term
-        if hasattr(self, "_Alpha"):
-            assert hasattr(self, "_Ro"), "Rossby number is not specified."
-            x = dlfn.SpatialCoordinate(self._mesh)
-            F_momentum += self._euler_term(x, w) / self._Ro * dV
-=======
         F_momentum = self._add_body_forces(F_momentum, w)
->>>>>>> 32466285
+        # add Coriolis acceleration
+        F_momentum = self._add_coriolis_acceleration(F_momentum, velocity, w)
+        # add Euler acceleration
+        F_momentum = self._add_euler_acceleration(F_momentum, w)
 
         # joint weak form
         self._F = F_mass + F_momentum
