#!/usr/bin/env python3
# -*- coding: utf-8 -*-
import dolfin as dlfn
<<<<<<< HEAD
from navier_stokes_problem import StationaryNavierStokesProblem
from ns_solver_base import VelocityBCType
from ns_solver_base import PressureBCType
from ns_solver_base import TractionBCType
=======
from ns_problem import StationaryProblem
from ns_solver_base import VelocityBCType
from ns_solver_base import PressureBCType
from ns_solver_base import TractionBCType
from grid_generator import blasius_plate
>>>>>>> 6c5d063d
from grid_generator import hyper_cube
from grid_generator import hyper_rectangle
from grid_generator import open_hyper_cube
from grid_generator import HyperCubeBoundaryMarkers
from grid_generator import HyperRectangleBoundaryMarkers

dlfn.set_log_level(20)


class CavityProblem(StationaryProblem):
    def __init__(self, n_points, main_dir=None):
        super().__init__(main_dir)

        self._n_points = n_points
        self._problem_name = "Cavity"

        self.set_parameters(Re=10.0)

    def setup_mesh(self):
        # create mesh
        self._mesh, self._boundary_markers = hyper_cube(2, self._n_points)

    def set_boundary_conditions(self):
        # velocity boundary conditions
        self._bcs = ((VelocityBCType.no_slip, HyperCubeBoundaryMarkers.left.value, None),
                     (VelocityBCType.no_slip, HyperCubeBoundaryMarkers.right.value, None),
                     (VelocityBCType.no_slip, HyperCubeBoundaryMarkers.bottom.value, None),
                     (VelocityBCType.constant, HyperCubeBoundaryMarkers.top.value, (1.0, 0.0)))


class GravityDrivenFlowProblem(StationaryProblem):
    def __init__(self, n_points, main_dir=None):
        super().__init__(main_dir)

        self._n_points = n_points
        self._problem_name = "OpenCube"

        self.set_parameters(Re=200.0, Fr=10.0)

    def setup_mesh(self):
        # create mesh
        openings = (("bottom", (0.2, 0.0), 0.1),
                    ("left", (0.0, 0.5), 0.1),
                    ("right", (1.0, 0.7), 0.1),
                    ("bottom", (0.7, 0.0), 0.05),
                    ("top", (0.5, 1.0), 0.8))
        self._mesh, self._boundary_markers = open_hyper_cube(2, self._n_points, openings)
        self.write_boundary_markers()

    def set_boundary_conditions(self):
        # velocity boundary conditions
        self._bcs = ((VelocityBCType.no_slip, HyperCubeBoundaryMarkers.left.value, None),
                     (VelocityBCType.no_slip, HyperCubeBoundaryMarkers.right.value, None),
                     (VelocityBCType.no_slip, HyperCubeBoundaryMarkers.bottom.value, None),
                     (VelocityBCType.no_slip, HyperCubeBoundaryMarkers.top.value, None))

    def postprocess_solution(self):
        pressure = self._get_pressure()
        velocity = self._get_velocity()
        # compute potential energy
        strings = tuple("x[{0:d}]".format(i) for i in range(self._space_dim))
        position_vector = dlfn.Expression(strings, degree=1)
        potential_energy = dlfn.dot(self._body_force, position_vector)
        # compute Bernoulli potential
        Phi = dlfn.Constant(0.5) * dlfn.dot(velocity, velocity)
        Phi += pressure + potential_energy / dlfn.Constant(self._Fr)**2
        # project on Bernoulli potential on the mesh
        Vh = dlfn.FunctionSpace(self._mesh, "CG", 1)
        phi = dlfn.project(Phi, Vh)
        phi.rename("Bernoulli potential", "")
        # add Bernoulli potential to the field output
        self._add_to_field_output(phi)
        # add pressure gradient to the field output
        self._add_to_field_output(self._compute_pressure_gradient())
        # add vorticity to the field output
        self._add_to_field_output(self._compute_vorticity())
        # add stream potential to the field output
        self._add_to_field_output(self._compute_stream_potential())

        # compute mass flux over the entire boundary
        normal = dlfn.FacetNormal(self._mesh)
        dA = dlfn.Measure("ds", domain=self._mesh, subdomain_data=self._boundary_markers)
        mass_flux = dlfn.assemble(dlfn.dot(normal, velocity) * dA)
        dlfn.info("Value of the total mass flux: {0:6.2e}".format(mass_flux))

    def set_body_force(self):
        self._body_force = dlfn.Constant((0.0, -1.0))


class CouetteProblem(StationaryProblem):
    def __init__(self, n_points, main_dir=None):
        super().__init__(main_dir)

        self._n_points = n_points
        self._problem_name = "Couette"

        self.set_parameters(Re=1.0)

    def setup_mesh(self):
        # create mesh
        self._mesh, self._boundary_markers = hyper_cube(2, self._n_points)

    def set_boundary_conditions(self):
        # velocity boundary conditions
        self._bcs = ((VelocityBCType.no_slip, HyperCubeBoundaryMarkers.bottom.value, None),
                     (TractionBCType.constant_component, HyperCubeBoundaryMarkers.top.value, 0, 1.0),
                     (VelocityBCType.no_normal_flux, HyperCubeBoundaryMarkers.top.value, None))


class ChannelFlowProblem(StationaryProblem):
    def __init__(self, n_points, main_dir=None, bc_type="inlet",
                 form_convective_term="standard"):
        super().__init__(main_dir, form_convective_term=form_convective_term)

        assert isinstance(n_points, int)
        assert n_points > 0
        self._n_points = n_points

        assert isinstance(bc_type, str)
        assert bc_type in ("inlet", "pressure_gradient", "inlet_pressure", "inlet_component")
        self._bc_type = bc_type

        self.set_parameters(Re=1.0)

        if self._bc_type == "inlet":
            self._problem_name = "ChannelFlowInlet"
        elif self._bc_type == "pressure_gradient":
            self._problem_name = "ChannelFlowPressureGradient"
        elif self._bc_type == "inlet_pressure":
            self._problem_name = "ChannelFlowInletPressure"
        elif self._bc_type == "inlet_component":
            self._problem_name = "ChannelFlowInletComponent"

    def setup_mesh(self):
        # create mesh
        self._mesh, self._boundary_markers = hyper_rectangle((0.0, 0.0), (10.0, 1.0),
                                                             (10 * self._n_points, self._n_points))

    def set_boundary_conditions(self):
        # functions
        inlet_profile_str = "6.0*x[1]*(1.0-x[1])"
        inlet_velocity = dlfn.Expression((inlet_profile_str, "0.0"), degree=2)
        inlet_velocity_component = dlfn.Expression(inlet_profile_str, degree=2)
        outlet_pressure = dlfn.Expression("0.0", degree=0)
        # boundary markers
        Markers = HyperRectangleBoundaryMarkers

        # boundary conditions
        self._bcs = []

        if self._bc_type == "inlet":
            # inlet velocity profile
            self._bcs.append((VelocityBCType.function, Markers.left.value, inlet_velocity))
            # no-slip on the walls
            self._bcs.append((VelocityBCType.no_slip, Markers.bottom.value, None))
            self._bcs.append((VelocityBCType.no_slip, Markers.top.value, None))
        elif self._bc_type == "pressure_gradient":
            # pressure at the inlet (as a constant)
            self._bcs.append((PressureBCType.constant, Markers.left.value, 1.0))
            # pressure at the outlet (as a constant)
            self._bcs.append((PressureBCType.constant, Markers.right.value, -1.0))
            # no-slip on the walls
            self._bcs.append((VelocityBCType.no_slip, Markers.bottom.value, None))
            self._bcs.append((VelocityBCType.no_slip, Markers.top.value, None))
        elif self._bc_type == "inlet_pressure":
            # inlet velocity profile
            self._bcs.append((VelocityBCType.function, Markers.left.value, inlet_velocity))
            # no-slip on the walls
            self._bcs.append((VelocityBCType.no_slip, Markers.bottom.value, None))
            self._bcs.append((VelocityBCType.no_slip, Markers.top.value, None))
            # pressure at the outlet (as a function)
            self._bcs.append((PressureBCType.function, Markers.right.value, outlet_pressure))
        elif self._bc_type == "inlet_component":
            # inlet velocity profile (component)
            self._bcs.append((VelocityBCType.function_component, Markers.left.value, 0, inlet_velocity_component))
            # no-slip on the walls
            self._bcs.append((VelocityBCType.no_slip, Markers.bottom.value, None))
            self._bcs.append((VelocityBCType.no_slip, Markers.top.value, None))
            # pressure at the outlet (as a constant)
            self._bcs.append((PressureBCType.constant, Markers.right.value, 0.0))

    def postprocess_solution(self):
        # add pressure gradient to the field output
        self._add_to_field_output(self._compute_pressure_gradient())
        # add vorticity to the field output
        self._add_to_field_output(self._compute_vorticity())


class BlasiusFlowProblem(StationaryProblem):
    def __init__(self, main_dir=None):
        super().__init__(main_dir)
        self._problem_name = "BlasiusFlow"
        self.set_parameters(Re=200.0)

    def setup_mesh(self):
        # create mesh
        self._mesh, self._boundary_markers, self._boundary_marker_map = blasius_plate()

    def set_boundary_conditions(self):
        # velocity boundary conditions
        inlet_velocity = dlfn.Expression(("1.0", "0.0"),
                                         h=0.5, y0=0.5, degree=2)
        self._bcs = ((VelocityBCType.function, self._boundary_marker_map["inlet"], inlet_velocity),
                     (VelocityBCType.no_normal_flux, self._boundary_marker_map["bottom"], None),
                     (VelocityBCType.no_normal_flux, self._boundary_marker_map["top"], None))

    def set_internal_constraints(self):
        self._internal_constraints = ((VelocityBCType.no_slip, self._boundary_marker_map["plate"], None), )

    def postprocess_solution(self):
        # add pressure gradient to the field output
        self._add_to_field_output(self._compute_pressure_gradient())
        # add vorticity to the field output
        self._add_to_field_output(self._compute_vorticity())


def test_blasius_flow():
    blasius_flow = BlasiusFlowProblem()
    blasius_flow.solve_problem()


def test_cavity():
    cavity_flow = CavityProblem(25)
    cavity_flow.solve_problem()


def test_channel_flow():
    for bc_type in ("inlet", "pressure_gradient", "inlet_pressure", "inlet_component"):
        channel_flow = ChannelFlowProblem(10, bc_type=bc_type)
        channel_flow.solve_problem()


def test_channel_flow_convective_term():
    for form_convective_term in ("standard", "rotational", "divergence", "skew_symmetric"):
        channel_flow = ChannelFlowProblem(10, form_convective_term=form_convective_term)
        channel_flow.solve_problem()


def test_couette_flow():
    couette_flow = CouetteProblem(25)
    couette_flow.solve_problem()


def test_gravity_driven_flow():
    gravity_flow = GravityDrivenFlowProblem(25)
    gravity_flow.solve_problem()


if __name__ == "__main__":
    test_blasius_flow()
    test_cavity()
    test_channel_flow()
    test_channel_flow_convective_term()
    test_couette_flow()
    test_gravity_driven_flow()<|MERGE_RESOLUTION|>--- conflicted
+++ resolved
@@ -1,18 +1,11 @@
 #!/usr/bin/env python3
 # -*- coding: utf-8 -*-
 import dolfin as dlfn
-<<<<<<< HEAD
-from navier_stokes_problem import StationaryNavierStokesProblem
-from ns_solver_base import VelocityBCType
-from ns_solver_base import PressureBCType
-from ns_solver_base import TractionBCType
-=======
 from ns_problem import StationaryProblem
 from ns_solver_base import VelocityBCType
 from ns_solver_base import PressureBCType
 from ns_solver_base import TractionBCType
 from grid_generator import blasius_plate
->>>>>>> 6c5d063d
 from grid_generator import hyper_cube
 from grid_generator import hyper_rectangle
 from grid_generator import open_hyper_cube
@@ -267,4 +260,4 @@
     test_channel_flow()
     test_channel_flow_convective_term()
     test_couette_flow()
-    test_gravity_driven_flow()+    test_gravity_driven_flow()
