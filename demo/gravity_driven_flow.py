--- conflicted
+++ resolved
@@ -2,10 +2,6 @@
 # -*- coding: utf-8 -*-
 
 import dolfin as dlfn
-<<<<<<< HEAD
-=======
-dlfn.set_log_level(20)
->>>>>>> 13922e6b
 
 from navier_stokes_problem import StationaryNavierStokesProblem
 
@@ -13,12 +9,8 @@
 
 from grid_generator import open_hyper_cube, HyperCubeBoundaryMarkers
 
-<<<<<<< HEAD
-dlfn.set_log_level(20)
+dlfn.set_log_level(40)
 
-=======
-import dolfin as dlfn
->>>>>>> 13922e6b
 
 class GravityDrivenFlowProblem(StationaryNavierStokesProblem):
     def __init__(self, n_points, main_dir=None):
@@ -50,7 +42,6 @@
                 (no_slip, BoundaryMarkers.bottom.value, None),
                 (no_slip, BoundaryMarkers.top.value, None))
         self._bcs = {"velocity": velocity_bcs}
-<<<<<<< HEAD
 
     def postprocess_solution(self):
         pressure = self._get_pressure()
@@ -75,25 +66,10 @@
         # add stream potential to the field output
         self._add_to_field_output(self._compute_stream_potential())
 
-=======
-        
-#    def postprocess_solution(self):
-    
->>>>>>> 13922e6b
     def set_body_force(self):
         self._body_force = dlfn.Constant((0.0, -1.0))
 
 
 if __name__ == "__main__":
-    gravity_flow = GravityDrivenFlowProblem(50)
-    gravity_flow.solve_problem()
-    pressure = gravity_flow.get_pressure()
-    velocity = gravity_flow.get_velocity()
-    position_vector = dlfn.Expression(("x[0]", "x[1]"), degree=1)
-    potential_energy = dlfn.dot(dlfn.Constant((0.0, -1.0)), position_vector)
-    Phi = 0.5 * dlfn.dot(velocity, velocity) + pressure + potential_energy
-    
-#    Vh = dlfn.FunctionSpace(mesh, "CG", 1)
-#    Phi_h = dlfn.project(Phi, Vh)
-#    value = Phi_h[dlfn.Point(0.2, 0.2)]
-    +    gravity_flow = GravityDrivenFlowProblem(25)
+    gravity_flow.solve_problem()